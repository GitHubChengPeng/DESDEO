"""Here various solver interfaces to Python-based solvers are defined.

These solvers will solve various scalarized problems of multiobjective optimization problems.
"""

from enum import Enum
from typing import Callable

import numpy as np
from scipy.optimize import minimize as _scipy_minimize
from scipy.optimize import differential_evolution as _scipy_de
from scipy.optimize import OptimizeResult as _ScipyOptimizeResult
from scipy.optimize import NonlinearConstraint
from pydantic import BaseModel, Field

from desdeo.problem import ConstraintTypeEnum, EvaluatorResult, GenericEvaluator, Problem
from desdeo.tools.scalarization import create_from_objective, add_scalarization_function


class SolverError(Exception):
    """Raised when an error with a solver is encountered."""


class SolverResults(BaseModel):
    """Defines a schema for a dataclass to store the results of a sovler."""

    optimal_variables: dict[str, list[float]] = Field(description="The optimal decision variables found.")
    optimal_objectives: dict[str, list[float]] = Field(
        description="The objective function values corresponding to the optimal decision variables found."
    )
    constraint_values: dict[str, list[float]] | None = Field(
        description=(
            "The constraint values of the problem. A negative value means the constraint is respected, "
            "a positive one means it has been breached."
        ),
        default=None,
    )
    success: bool = Field(description="A boolean flag indicating whether the optimization was successful or not.")
    message: str = Field(description="Description of the cause of termination.")


class EvalTargetEnum(str, Enum):
    """An enum that describe whether the evaluator target is an objective or a constraint."""

    objective = "objective"
    constraint = "constraint"


def get_variable_bounds_pairs(problem: Problem) -> list[tuple[float | int, float | int]]:
    """Returns the variable bounds defined in a Problem as a list of tuples.

    Args:
        problem (Problem): the problem with the variables of interest.

    Returns:
        list[tuple[float | int, float | int]]: a list of tuples, the first
            element of each tuple is the lower bound of a variable and the second
            its upper bound. Each tuple corresponds to a variable.
    """
    return [(variable.lowerbound, variable.upperbound) for variable in problem.variables]


def set_initial_guess(problem: Problem) -> list[float | int]:
    """Sets or gets the initial guess for each variable defined in a Problem.

    For variables without initial guess, the initial guess is set to be the middle point of said
    variable's lower and upper bound.

    Args:
        problem (Problem): the problem with the variables of which the initial values are of interest.

    Returns:
        list[float | int]: a list of numbers, each number represents the initial guess of each variable in the problem.
    """
    return [
        variable.initial_value
        if variable.initial_value is not None
        else ((variable.upperbound - variable.lowerbound) / 2 + variable.lowerbound)
        for variable in problem.variables
    ]


def create_scipy_dict_constraints(problem: Problem, evaluator: GenericEvaluator) -> dict:
    """Creates a dict with scipy compatible constraints.

    It is assumed that there are constraints defined in problem.

    Args:
        problem (Problem): the Problem with the constraints.
        evaluator (GenericEvaluator): the evaluator utilized to evaluate problem.

    Returns:
        dict: a dict with scipy compatible constraints.
    """
    return [
        {
            "type": "ineq" if constraint.cons_type == ConstraintTypeEnum.LTE else "eq",
            "fun": lambda x,
            problem=problem,
            evaluator=evaluator,
            target=constraint.symbol,
            eval_target=EvalTargetEnum.constraint: scipy_eval(
                x, problem=problem, evaluator=evaluator, target=target, eval_target=eval_target
            ),
        }
        for constraint in problem.constraints
    ]


def create_scipy_object_constraints(problem: Problem, evaluator: GenericEvaluator) -> list[NonlinearConstraint]:
    """Creates a list with scipy constraint object `NonLinearConstraints` used by some scipy routines.

    For more infor, see https://docs.scipy.org/doc/scipy/reference/generated/scipy.optimize.NonlinearConstraint.html#scipy-optimize-nonlinearconstraint

    Args:
        problem (Problem): the problem with the original constraint to be utilized in creating the list of constraints.
        evaluator (GenericEvaluator): the evaluator corresponding to problem that can be used to evaluate
            the constraints.

    Returns:
        list[NonlinearConstraint]: a list of scipy's NonLinearConstraint objects.
    """
<<<<<<< HEAD
    # TODO: should we consider LinearConstraints as well??
=======
>>>>>>> c2b96393
    return [
        NonlinearConstraint(
            fun=lambda x,
            problem=problem,
            evaluator=evaluator,
            target=constraint.symbol,
            eval_target=EvalTargetEnum.constraint: scipy_eval(
                x, problem=problem, evaluator=evaluator, target=target, eval_target=eval_target
            ),
            lb=0,  # constraint value must be between 0 and inf, e.g., positive.
            ub=float("inf"),  # since in scipy, a constraint is respected when its value is positive. See scipy_eval.
        )
        for constraint in problem.constraints
    ]


def scipy_eval(
    x: list[float],
    problem: Problem,
    evaluator: GenericEvaluator,
    target: str,
    eval_target: EvalTargetEnum,
) -> list[float | int]:
    """Wraps the problem and evaluator into a callable function that can be used by scipy routines.

    Args:
        x (list[float]): decision variables to be evaluated. Expected argument by scipy routines.
        problem (Problem): the problem being solved.
        evaluator (GenericEvaluator): the evaluator to evaluate the problem being solved.
        target (str): the symbol of the objective to of the optimization, defined in problem.
        eval_target (EvalTargetEnum): either objective or constraints. If objective,
            it is assumed that the evalution is about evaluating the objective function
            of the single-objective optimization problem being solved, e.g., a scalarization function
            defined in problem. If constraint, then the evalution is assumed to be about evaluating
            the constraints defined in problem.

    Raises:
        SolverError: an incorrect eval_target is provided.

    Returns:
        list[float | int]: a list with the values corresponding to the evaluation of x.

    Note:
        Constraints in scipy are defined such that a positive number means the constraint
            is respected. In DESDEO, this is the opposite, e.g., a positive number means
            a constraint is breached. We take this into account when returning the
            constraint values, but this does not affect the constraint values computed
            for the true constraints.
    """
    # TODO: Consider caching the results of evaluator.evaluate
    evalutor_args = {problem.variables[i].symbol: x[i] for i in range(len(problem.variables))}

    evaluator_res: EvaluatorResult = evaluator.evaluate(evalutor_args)

    if eval_target == EvalTargetEnum.objective:
        # evaluata objective (scalarized)
        return evaluator_res.scalarization_values[target]

    if eval_target == EvalTargetEnum.constraint:
        # evaluate constraint
        # put the minus here because scipy expect positive constraints values when the constraint
        # is respected. But in DESDEO, we define constraints s.t., a negative value means the constraint
        # is recpected, therefore, it needs to be flipped here.
        return [-num for num in evaluator_res.constraint_values[target]]

    # non-existing eval_target
    msg = f"'eval_target' = '{eval_target} not supported. Must be one of {list(EvalTargetEnum)}."
    raise SolverError(msg)


def parse_scipy_optimization_result(
    optimization_result: _ScipyOptimizeResult, problem: Problem, evaluator: GenericEvaluator
) -> SolverResults:
    """Parses the optimization results returned by various scipy methods.

    For documentation, see https://docs.scipy.org/doc/scipy/reference/generated/scipy.optimize.OptimizeResult.html#scipy.optimize.OptimizeResult

    Args:
        optimization_result (_ScipyOptimizeResult): the optimization results.
        problem (Problem): the problem to which the optimization results correspond to.
        evaluator (GenericEvaluator): the evaluator that has been used in computing the optimization results.

    Returns:
        SolverResults: a pydantic dataclass with the relevant optimization results.
    """
    x_opt = optimization_result.x
    success_opt = optimization_result.success
    msg_opt = optimization_result.message

    eval_opt = evaluator.evaluate({problem.variables[i].symbol: x_opt[i] for i in range(len(problem.variables))})

    f_opt = eval_opt.objective_values

    if problem.constraints is not None:
        const_opt = eval_opt.constraint_values

    return SolverResults(
        optimal_variables={problem.variables[i].symbol: [x_opt[i]] for i in range(len(problem.variables))},
        optimal_objectives=f_opt,
        constraint_values=const_opt,
        success=success_opt,
        message=msg_opt,
    )


def create_scipy_minimize_solver(
    problem: Problem,
    initial_guess: dict[str, float | None] | None = None,
    method: str | None = None,
    method_kwargs: dict | None = None,
    tol: float | None = None,
    options: dict | None = None,
    subscriber: str | None = None,
) -> Callable[[str], SolverResults]:
    """Creates a solver that utilizes the `scipy.optimize.minimize` routine.

    The `scipy.optimize.minimze` routine is fully accessible through this function.
    For additional details and explanation of some of the argumetns, see
    https://docs.scipy.org/doc/scipy/reference/generated/scipy.optimize.minimize.html#scipy.optimize.minimize

    Args:
        problem (Problem): the multiobjective optimization problem to be solved.
        initial_guess (dict[str, float, None] | None, optional): The initial
            guess to be utilized in the solver. For variables with a None as their
            initial guess, the mid-point of the variable's lower and upper bound is
            utilzied as the initial guess. If None, it is assumed that there are
            no initial guesses for any of the variables. Defaults to None.
        method (str | None, optional): the scipy.optimize.minimize method to be
            used. If None, a method is selected automatically based on the
            properties of the objective (does it have constraints?). Defaults to
            None.
        method_options (dict | None, optional): the keyword arguments passed to
            the scipy.optimize.minimize mehtod. Defaults to None.
        tol (float | None, optional): the tolerance for termination. Defaults to None.
        subscriber (str | None, optional): not used right now. WIP. Defaults to None.

    Returns:
        Callable[[str], SolverResults]: results a callable function that can be
            called with a target specifying the scalarization function to be used as
            the objective of the single-objective optimization.
    """
    # variables bounds as (min, max pairs)
    bounds = get_variable_bounds_pairs(problem)

    # the initial guess as a simple sequence. If no initial value is set for some variable,
    # then the initial value defaults to middle of the upper and lower bounds.
    x0 = set_initial_guess(problem)

    evaluator = GenericEvaluator(problem)

    def solver(target: str) -> SolverResults:
        # add constraints if there are any
        constraints = create_scipy_dict_constraints(problem, evaluator) if problem.constants is not None else None

        optimization_result: _ScipyOptimizeResult = _scipy_minimize(
            lambda x,
            problem=problem,
            evaluator=evaluator,
            target=target,
            eval_target=EvalTargetEnum.objective: scipy_eval(
                x, problem=problem, evaluator=evaluator, target=target, eval_target=eval_target
            ),
            x0,
            method=method,
            bounds=bounds,
            constraints=constraints,
            options=options,
            tol=tol,
        )

        # grab the results
        return parse_scipy_optimization_result(optimization_result, problem, evaluator)

    return solver


def create_scipy_de_solver(
    problem: Problem,
    initial_guess: dict[str, float | None] | None = None,
    de_kwargs: dict | None = None,
    subscriber: str | None = None,
) -> Callable[[str], SolverResults]:
    """Creates a solver that utilizes the `scipy.optimize.differential_evolution` routine.

    The `scipy.optimize.differential_evolution` routine is fully accessible through this function.
    For additional details and explanation of some of the argumetns, see
    https://docs.scipy.org/doc/scipy/reference/generated/scipy.optimize.differential_evolution.html

    Args:
        problem (Problem): the multiobjective optimization problem to be solved.
        initial_guess (dict[str, float, None] | None, optional): The initial
            guess to be utilized in the solver. For variables with a None as their
            initial guess, the mid-point of the variable's lower and upper bound is
            utilzied as the initial guess. If None, it is assumed that there are
            no initial guesses for any of the variables. Defaults to None.
        de_kwargs (dict | None, optional): custom keyword arguments to be forwarded to
            `scipy.optimize.differential_evolution`. Defaults to None.
        subscriber (str | None, optional): not used right now. WIP. Defaults to None.

    Returns:
        Callable[[str], SolverResults]: results a callable function that can be
            called with a target specifying the scalarization function to be used as
            the objective of the single-objective optimization.
    """
    if de_kwargs is None:
        de_kwargs = {
            "strategy": "best1bin",
            "maxiter": 1000,
            "popsize": 15,
            "tol": 0.01,
            "mutation": (0.5, 1),
            "recombination": 0.7,
            "seed": None,
            "callback": None,
            "disp": False,
            "polish": True,
            "init": "latinhypercube",
            "atol": 0,
            "updating": "immediate",
            "workers": 1,
            "integrality": None,
            "vectorized": False,
        }

    # variable bounds
    bounds = get_variable_bounds_pairs(problem)

    # initial guess. If no guess is present for a variable, said variable's mid point of its
    # lower abd upper bound is used instead
    x0 = set_initial_guess(problem)

    evaluator = GenericEvaluator(problem)

    def solver(target: str) -> SolverResults:
        # add constraints if there are any
        constraints = create_scipy_object_constraints(problem, evaluator) if problem.constants is not None else None

        optimization_result: _ScipyOptimizeResult = _scipy_de(
            lambda x,
            problem=problem,
            evaluator=evaluator,
            target=target,
            eval_target=EvalTargetEnum.objective: scipy_eval(
                x, problem=problem, evaluator=evaluator, target=target, eval_target=eval_target
            ),
            bounds=bounds,
            x0=x0,
            constraints=constraints,
            **de_kwargs,
        )

        # parse the results
        return parse_scipy_optimization_result(optimization_result, problem, evaluator)

    return solver


if __name__ == "__main__":
    from desdeo.problem import binh_and_korn

    problem = binh_and_korn()

    sf = create_from_objective(problem, "f_1")

    problem, target = add_scalarization_function(problem, sf, "target")

    solver = create_scipy_de_solver(problem)

    res = solver(target)
    print(res)<|MERGE_RESOLUTION|>--- conflicted
+++ resolved
@@ -120,10 +120,6 @@
     Returns:
         list[NonlinearConstraint]: a list of scipy's NonLinearConstraint objects.
     """
-<<<<<<< HEAD
-    # TODO: should we consider LinearConstraints as well??
-=======
->>>>>>> c2b96393
     return [
         NonlinearConstraint(
             fun=lambda x,
