--- conflicted
+++ resolved
@@ -1,7 +1,6 @@
 """Defines solvers meant to be utilized with Problems with pre-defined solutions."""
 from collections.abc import Callable
 
-<<<<<<< HEAD
 import polars as pl
 
 from desdeo.problem import GenericEvaluator, EvaluatorModesEnum, Problem
@@ -16,14 +15,6 @@
 
     Assumes that problem has only data-based objectives and a discrete definition
     that fully defines all the objectives.
-=======
-from desdeo.problem import EvaluatorModesEnum, GenericEvaluator, Problem
-from desdeo.tools.generics import SolverResults
-
-
-def create_proximal_solver(problem: Problem) -> Callable[[str], SolverResults]:
-    """Create a solver that finds the optimal solution from a discrete dataset.
->>>>>>> e723f902
 
     Args:
         problem (Problem): the problem being solved.
@@ -43,7 +34,6 @@
             for constraint in problem.constraints:
                 cons_condition = cons_condition & (results_df[constraint.symbol] <= 0)
 
-<<<<<<< HEAD
             results_df = results_df.filter(cons_condition)
 
         # find the row with the minimum value in the 'target' column
@@ -57,21 +47,6 @@
             if problem.constraints is not None
             else None
         )
-=======
-        if not problem.constraints:
-            closest = results_df.sort(target).head(1)
-        else:
-            results_df = results_df.filter(*[results_df[con.symbol] <= 0 for con in problem.constraints])
-            closest = results_df.sort(target).head(1)
-
-        # extract relevant results, extract them as disc for easier jsonification
-        variable_values = closest[[var.symbol for var in problem.variables]].to_dict(as_series=False)
-        objective_values = closest[[obj.symbol for obj in problem.objectives]].to_dict(as_series=False)
-        if problem.constraints:
-            constraint_values = closest[[con.symbol for con in problem.constraints]].to_dict(as_series=False)
-        else:
-            constraint_values = None
->>>>>>> e723f902
         message = f"Optimal value found from tabular data minimizing the column '{target}'."
         success = True
 
