"""All models for the API. I put them all in a single file for simplicity."""

# TODO: ADD TIMESTAMP COLUMNS TO ALL TABLES

from sqlalchemy import Enum, ForeignKey, Integer, String
from sqlalchemy.dialects.postgresql import ARRAY, FLOAT, JSON, JSONB
from sqlalchemy.orm import Mapped, mapped_column, relationship

from desdeo.api import schema
from desdeo.api.db import Base


class User(Base):
    """A user with a password, stored problems, role, and user group."""

    __tablename__ = "user"
    id: Mapped[int] = mapped_column(primary_key=True, unique=True)
    username: Mapped[str] = mapped_column(unique=True, nullable=False)
    password_hash: Mapped[str] = mapped_column(nullable=False)
    role: Mapped[schema.UserRole] = mapped_column(nullable=False)
    user_group: Mapped[str] = mapped_column(nullable=True)
    # privilages: Mapped[list[schema.UserPrivileges]] = mapped_column(ARRAY(Enum(schema.UserPrivileges)), nullable=False)
    privileges: Mapped[list[schema.UserPrivileges]] = mapped_column(JSON, nullable=False)

    def __repr__(self):
        """Return a string representation of the user (username)."""
        return f"User: ('{self.username}')"


class Problem(Base):
    """A model to store a problem and its associated data."""

    __tablename__ = "problem"
    id: Mapped[int] = mapped_column(primary_key=True, unique=True)
    owner = mapped_column(Integer, ForeignKey("user.id"), nullable=True)  # Null if problem is public.
    name: Mapped[str] = mapped_column(nullable=False)
    # kind and obj_kind are also in value, but we need them as columns for querying. Maybe?
    kind: Mapped[schema.ProblemKind] = mapped_column(nullable=False)
    obj_kind: Mapped[schema.ObjectiveKind] = mapped_column(nullable=False)
<<<<<<< HEAD
    # role_permission: Mapped[list[schema.UserRole]] = mapped_column(ARRAY(Enum(schema.UserRole)), nullable=True)
    role_permission: Mapped[list[schema.UserRole]] = mapped_column(JSON, nullable=True)
=======
    role_permission: Mapped[list[schema.UserRole]] = mapped_column(ARRAY(Enum(schema.UserRole)), nullable=True)
    # We need some way to tell the API what solver should be used, and this seems like a good place
    # This should match one of the available_solvers in desdeo.tools.utils
    solver: Mapped[schema.Solvers] = mapped_column(nullable=True)
    # Other code assumes these ideals and nadirs are dicts with objective symbols as keys
    presumed_ideal = mapped_column(JSONB, nullable=True)
    presumed_nadir = mapped_column(JSONB, nullable=True)
>>>>>>> 75956781
    # Mapped doesn't work with JSON, so we use JSON directly.
    value = mapped_column(JSON, nullable=False)  # desdeo.problem.schema.Problem


class UserProblemAccess(Base):
    """A model to store user's access to problems."""

    __tablename__ = "user_problem_access"
    id: Mapped[int] = mapped_column(primary_key=True, unique=True)
    user_id = mapped_column(Integer, ForeignKey("user.id", ondelete="CASCADE"), nullable=False)
    problem_access: Mapped[int] = mapped_column(Integer, ForeignKey("problem.id"), nullable=False)
    problem = relationship("Problem", foreign_keys=[problem_access], lazy="selectin")


class Method(Base):
    """A model to store a method and its associated data."""

    __tablename__ = "method"
    id: Mapped[int] = mapped_column(primary_key=True, unique=True)
    kind: Mapped[schema.Methods] = mapped_column(Enum(schema.Methods), nullable=False)
    # properties: Mapped[list[schema.MethodProperties]] = mapped_column(
    #    ARRAY(Enum(schema.MethodProperties)), nullable=False
    # )
    properties: Mapped[list[schema.MethodProperties]] = mapped_column(JSON, nullable=False)
    name: Mapped[str] = mapped_column(nullable=False)
    parameters = mapped_column(JSON, nullable=True)


class Preference(Base):
    """A model to store user preferences provided by the DM."""

    __tablename__ = "preference"
    id: Mapped[int] = mapped_column(primary_key=True, unique=True)
    user = mapped_column(Integer, ForeignKey("user.id"), nullable=False)
    problem = mapped_column(Integer, ForeignKey("problem.id"), nullable=False)
    previous_preference = mapped_column(Integer, ForeignKey("preference.id"), nullable=True)
    method = mapped_column(Integer, ForeignKey("method.id"), nullable=False)
    kind: Mapped[str]  # Depends on the method
    value = mapped_column(JSON, nullable=False)


class MethodState(Base):
    """A model to store the state of a method. Contains all the information needed to restore the state of a method."""

    __tablename__ = "method_state"
    id: Mapped[int] = mapped_column(primary_key=True, unique=True)
    user = mapped_column(Integer, ForeignKey("user.id"), nullable=False)
    problem = mapped_column(Integer, ForeignKey("problem.id"), nullable=False)
    method = mapped_column(Integer, ForeignKey("method.id"), nullable=False)  # Honestly, this can just be a string.
    preference = mapped_column(Integer, ForeignKey("preference.id"), nullable=True)
    value = mapped_column(JSON, nullable=False)  # Depends on the method.


class Results(Base):
    """A model to store the results of a method run.

    The results can be partial or complete, depending on the method. For example, NAUTILUS can return ranges instead of
    solutions. The overlap between the Results and SolutionArchive tables is intentional. Though if you have a better
    idea, feel free to change it.
    """

    __tablename__ = "results"
    id: Mapped[int] = mapped_column(primary_key=True, unique=True)
    user = mapped_column(Integer, ForeignKey("user.id"), nullable=False)
    problem = mapped_column(Integer, ForeignKey("problem.id"), nullable=False)
    # TODO: The method is temporarily nullable for initial testing. It should be non-nullable.
    method = mapped_column(Integer, ForeignKey("method.id"), nullable=True)
    method_state = mapped_column(Integer, ForeignKey("method_state.id"), nullable=True)
    value = mapped_column(JSON, nullable=False)  # Depends on the method


class SolutionArchive(Base):
    """A model to store a solution archive.

    The archive can be used to store the results of a method run. Note that each entry must be a single,
    complete solution. This is different from the Results table, which can store partial results.
    """

    __tablename__ = "solution_archive"
    id: Mapped[int] = mapped_column(primary_key=True, unique=True)
    user = mapped_column(Integer, ForeignKey("user.id"), nullable=False)
    problem = mapped_column(Integer, ForeignKey("problem.id"), nullable=False)
    method = mapped_column(Integer, ForeignKey("method.id"), nullable=False)
    preference = mapped_column(Integer, ForeignKey("preference.id"), nullable=True)
<<<<<<< HEAD
    # decision_variables = mapped_column(ARRAY(FLOAT), nullable=True)
    decision_variables = mapped_column(JSON, nullable=True)
    # objectives = mapped_column(ARRAY(FLOAT), nullable=False)
    objectives = mapped_column(JSON, nullable=False)
    # constraints = mapped_column(ARRAY(FLOAT), nullable=True)
    constraints = mapped_column(JSON, nullable=True)
    # extra_funcs = mapped_column(ARRAY(FLOAT), nullable=True)
    extra_funcs = mapped_column(JSON, nullable=True)
=======
    decision_variables = mapped_column(JSONB, nullable=True)
    objectives = mapped_column(ARRAY(FLOAT), nullable=False)
    constraints = mapped_column(ARRAY(FLOAT), nullable=True)
    extra_funcs = mapped_column(ARRAY(FLOAT), nullable=True)
>>>>>>> 75956781
    other_info = mapped_column(
        JSON,
        nullable=True,
    )  # Depends on the method. May include things such as scalarization functions value, etc.
    saved: Mapped[bool] = mapped_column(nullable=False)
    current: Mapped[bool] = mapped_column(nullable=False)
    chosen: Mapped[bool] = mapped_column(nullable=False)


class Log(Base):
    """A model to store logs of user actions. I have no idea what to put in this table."""

    __tablename__ = "log"
    id: Mapped[int] = mapped_column(primary_key=True, unique=True)
    user = mapped_column(Integer, ForeignKey("user.id"), nullable=False)
    action: Mapped[str] = mapped_column(nullable=False)
    value = mapped_column(JSON, nullable=False)
    timestamp: Mapped[str] = mapped_column(nullable=False)


class Utopia(Base):
    """A model to store user specific information relating to Utopia problems."""

    __tablename__ = "utopia"
    id: Mapped[int] = mapped_column(primary_key=True, unique=True)
    problem: Mapped[int] = mapped_column(Integer, ForeignKey("problem.id"), nullable=False)
    user: Mapped[int] = mapped_column(Integer, ForeignKey("user.id"), nullable=False)
    map_json: Mapped[str] = mapped_column(nullable=False)
    schedule_dict = mapped_column(JSONB, nullable=False)
    years: Mapped[list[str]] = mapped_column(ARRAY(String), nullable=False)
    stand_id_field: Mapped[str] = mapped_column(String, nullable=False)
    stand_descriptor = mapped_column(JSONB, nullable=True)<|MERGE_RESOLUTION|>--- conflicted
+++ resolved
@@ -37,18 +37,8 @@
     # kind and obj_kind are also in value, but we need them as columns for querying. Maybe?
     kind: Mapped[schema.ProblemKind] = mapped_column(nullable=False)
     obj_kind: Mapped[schema.ObjectiveKind] = mapped_column(nullable=False)
-<<<<<<< HEAD
     # role_permission: Mapped[list[schema.UserRole]] = mapped_column(ARRAY(Enum(schema.UserRole)), nullable=True)
     role_permission: Mapped[list[schema.UserRole]] = mapped_column(JSON, nullable=True)
-=======
-    role_permission: Mapped[list[schema.UserRole]] = mapped_column(ARRAY(Enum(schema.UserRole)), nullable=True)
-    # We need some way to tell the API what solver should be used, and this seems like a good place
-    # This should match one of the available_solvers in desdeo.tools.utils
-    solver: Mapped[schema.Solvers] = mapped_column(nullable=True)
-    # Other code assumes these ideals and nadirs are dicts with objective symbols as keys
-    presumed_ideal = mapped_column(JSONB, nullable=True)
-    presumed_nadir = mapped_column(JSONB, nullable=True)
->>>>>>> 75956781
     # Mapped doesn't work with JSON, so we use JSON directly.
     value = mapped_column(JSON, nullable=False)  # desdeo.problem.schema.Problem
 
@@ -133,7 +123,6 @@
     problem = mapped_column(Integer, ForeignKey("problem.id"), nullable=False)
     method = mapped_column(Integer, ForeignKey("method.id"), nullable=False)
     preference = mapped_column(Integer, ForeignKey("preference.id"), nullable=True)
-<<<<<<< HEAD
     # decision_variables = mapped_column(ARRAY(FLOAT), nullable=True)
     decision_variables = mapped_column(JSON, nullable=True)
     # objectives = mapped_column(ARRAY(FLOAT), nullable=False)
@@ -142,12 +131,6 @@
     constraints = mapped_column(JSON, nullable=True)
     # extra_funcs = mapped_column(ARRAY(FLOAT), nullable=True)
     extra_funcs = mapped_column(JSON, nullable=True)
-=======
-    decision_variables = mapped_column(JSONB, nullable=True)
-    objectives = mapped_column(ARRAY(FLOAT), nullable=False)
-    constraints = mapped_column(ARRAY(FLOAT), nullable=True)
-    extra_funcs = mapped_column(ARRAY(FLOAT), nullable=True)
->>>>>>> 75956781
     other_info = mapped_column(
         JSON,
         nullable=True,
