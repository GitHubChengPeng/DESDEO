--- conflicted
+++ resolved
@@ -52,17 +52,7 @@
 from desdeo.tools.scalarization import ScalarizationError
 
 from desdeo.api.routers.gdm_base import GroupManager
-<<<<<<< HEAD
-from desdeo.api.models.gnimbus import (
-    OptimizationPreference,
-    VotingPreference,
-    GNIMBUSResultResponse,
-    FullIteration,
-    GNIMBUSAllIterationsResponse,
-)
 from desdeo.api.routers.problem import check_solver
-=======
->>>>>>> 2acee21c
 
 router = APIRouter(prefix="/gnimbus")
 
