--- conflicted
+++ resolved
@@ -15,22 +15,14 @@
     """General configurations."""
 
     # openssl rand -hex 32
-<<<<<<< HEAD
-    authjwt_secret_key: ClassVar[StrictStr] = "36b96a23d24cebdeadce6d98fa53356111e6f3e85b8144d7273dcba230b9eb18"
-    authjwt_algorithm: ClassVar[StrictStr] = "HS256"
-    authjwt_access_token_expires: ClassVar[StrictInt] = 15 # in minutes
-    authjwt_refresh_token_expires: ClassVar[StrictInt] = 30 # in minutes
-=======
     authjwt_secret_key: Optional[StrictStr] = "36b96a23d24cebdeadce6d98fa53356111e6f3e85b8144d7273dcba230b9eb18"
     authjwt_algorithm: Optional[StrictStr] = "HS256"
     authjwt_access_token_expires: Optional[StrictInt] = 90 # in minutes
     authjwt_refresh_token_expires: Optional[StrictInt] = 90 # in minutes
->>>>>>> 597dbbd7
 
 class DBConfig(BaseModel):
     """Database configurations."""
 
-<<<<<<< HEAD
     db_host: ClassVar[StrictStr] = os.getenv("POSTGRES_HOST") or "localhost"
     db_port: ClassVar[StrictStr] = os.getenv("POSTGRES_PORT") or "5432"
     db_database: ClassVar[StrictStr] = os.getenv("POSTGRES_DB") or "test"
@@ -43,14 +35,4 @@
 class WebUIConfig(BaseModel):
     """Webui server configurations."""
     # Below defaults to ["http://localhost", "http://localhost:8080"] if no env variable is set
-    cors_origins: ClassVar[list] = json.loads(os.getenv("CORS_ORIGINS",'["http://localhost", "http://localhost:8080"]'))
-=======
-    db_host: Optional[StrictStr] = "localhost"
-    db_port: Optional[StrictStr] = "5432"
-    db_database: Optional[StrictStr] = "DESDEO3"
-    db_username: Optional[StrictStr] = "postgres"
-    db_password: Optional[StrictStr] = "123456"
-    db_pool_size: Optional[StrictInt] = 100
-    db_max_overflow: Optional[StrictInt] = 100
-    db_pool: Optional[StrictBool] = True
->>>>>>> 597dbbd7
+    cors_origins: ClassVar[list] = json.loads(os.getenv("CORS_ORIGINS",'["http://localhost", "http://localhost:8080"]'))