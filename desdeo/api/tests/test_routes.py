--- conflicted
+++ resolved
@@ -12,27 +12,18 @@
     NIMBUSInitializationRequest,
     NIMBUSSaveRequest,
     NIMBUSSaveState,
-<<<<<<< HEAD
     NIMBUSClassificationResponse,
     NIMBUSSaveResponse,
-=======
-    NonPreferredSolutions,
-    PreferredSolutions,
->>>>>>> c4642abe
     ProblemGetRequest,
     ProblemInfo,
     ReferencePoint,
     RPMSolveRequest,
     User,
 )
-<<<<<<< HEAD
 from desdeo.api.models.archive import UserSavedSolutionAddress, SolutionAddress
 from desdeo.api.models.generic import IntermediateSolutionRequest, IntermediateSolutionResponse
 from desdeo.api.models.archive import UserSavedSolutionAddress, SolutionAddress
-=======
-from desdeo.api.models.archive import UserSavedEMOResults, UserSavedSolverResults
-from desdeo.api.models.EMO import EMOSaveRequest, EMOSolveRequest
->>>>>>> c4642abe
+
 from desdeo.api.models.generic import IntermediateSolutionRequest
 from desdeo.api.models.preference import PreferredRanges
 from desdeo.api.models.state import EMOSaveState, EMOState
@@ -233,12 +224,8 @@
     access_token = login(client)
 
     request = RPMSolveRequest(
-<<<<<<< HEAD
         problem_id=1, preference=ReferencePoint(aspiration_levels={"f_1": 0.5, "f_2": 0.3, "f_3": 0.4})
-=======
-        problem_id=1,
-        preference=ReferencePoint(aspiration_levels={"f_1": 0.5, "f_2": 0.3, "f_3": 0.4}),
->>>>>>> c4642abe
+
     )
 
     response = post_json(client, "/method/rpm/solve", request.model_dump(), access_token)
@@ -254,17 +241,12 @@
 
     request = NIMBUSClassificationRequest(
         problem_id=1,
-<<<<<<< HEAD
         preference=preference,
-=======
-        preference=ReferencePoint(aspiration_levels={"f_1": 0.5, "f_2": 0.6, "f_3": 0.4}),
->>>>>>> c4642abe
         current_objectives={"f_1": 0.6, "f_2": 0.4, "f_3": 0.5},
         num_desired=3
     )
 
     response = post_json(client, "/method/nimbus/solve", request.model_dump(), access_token)
-<<<<<<< HEAD
     assert response.status_code == status.HTTP_200_OK
     result: NIMBUSClassificationResponse = NIMBUSClassificationResponse.model_validate(json.loads(response.content.decode("utf-8")))
     assert result.previous_preference == preference
@@ -308,8 +290,7 @@
     )
 
     response = post_json(client, "/method/nimbus/solve", request.model_dump(), access_token)
-=======
->>>>>>> c4642abe
+
     assert response.status_code == status.HTTP_200_OK
     result: NIMBUSClassificationResponse = NIMBUSClassificationResponse.model_validate(json.loads(response.content.decode("utf-8")))
     assert result.previous_preference == preference   
@@ -377,11 +358,7 @@
         num_desired=2
     )
 
-<<<<<<< HEAD
     response = post_json(client, "/method/nimbus/solve", request.model_dump(), access_token)
-=======
-    response = post_json(client, "/method/generic/intermediate", request.model_dump(), access_token)
->>>>>>> c4642abe
     assert response.status_code == status.HTTP_200_OK
     result: NIMBUSClassificationResponse = NIMBUSClassificationResponse.model_validate(json.loads(response.content.decode("utf-8")))
     assert len(result.all_solutions) == 2
@@ -463,16 +440,13 @@
     )
 
     # Make the request
-<<<<<<< HEAD
     response = post_json(
         client,
         "/method/nimbus/save",
         save_request.model_dump(),
         access_token
     )
-=======
-    response = post_json(client, "/method/nimbus/save", save_request.model_dump(), access_token)
->>>>>>> c4642abe
+
 
     # Verify the response and state
     assert response.status_code == status.HTTP_200_OK
@@ -484,14 +458,10 @@
     """Test that initializing NIMBUS works without specifying a solver."""
     access_token = login(client)
 
-<<<<<<< HEAD
     request = NIMBUSInitializationRequest(
         problem_id=1,
         solver=None
     )
-=======
-    request = NIMBUSInitializationRequest(problem_id=1, solver=None)
->>>>>>> c4642abe
 
     response = post_json(client, "/method/nimbus/initialize", request.model_dump(), access_token)
     assert response.status_code == status.HTTP_200_OK
@@ -599,148 +569,6 @@
     )
     # Access token NOT refreshed
     assert response.status_code == status.HTTP_401_UNAUTHORIZED
-<<<<<<< HEAD
-    
-=======
-
-
-def test_emo_solve_with_reference_point(client: TestClient):
-    """Test that using EMO with reference point works as expected."""
-    access_token = login(client)
-
-    request = EMOSolveRequest(
-        problem_id=1,
-        method="NSGA3",  # Use uppercase method name consistently
-        preference=ReferencePoint(aspiration_levels={"f_1_min": 0.5, "f_2_min": 0.3, "f_3_min": 0.4}),
-        max_evaluations=1000,
-        number_of_vectors=20,
-        use_archive=True,
-    )
-
-    print("Request Data:", request.model_dump())
-
-    response = post_json(client, "/method/emo/solve", request.model_dump(), access_token)
-
-    assert response.status_code == status.HTTP_200_OK
-
-    # Validate the response structure
-    emo_state = EMOState.model_validate(response.json())
-    assert emo_state.method == "NSGA3"  # Method name is consistently uppercase
-    assert emo_state.max_evaluations == 1000
-    assert emo_state.number_of_vectors == 20
-    assert emo_state.use_archive is True
-    assert emo_state.solutions is not None
-    assert emo_state.outputs is not None
-    assert len(emo_state.solutions) > 0
-    assert len(emo_state.outputs) > 0
-
-
-def test_emo_save_solutions(client: TestClient):
-    """Test saving selected EMO solutions."""
-    access_token = login(client)
-
-    request = EMOSolveRequest(
-        problem_id=1,
-        method="NSGA3",  # Use uppercase method name consistently
-        preference=ReferencePoint(aspiration_levels={"f_1_min": 0.5, "f_2_min": 0.3, "f_3_min": 0.4}),
-        max_evaluations=1000,
-        number_of_vectors=20,
-        use_archive=True,
-    )
-
-    print("Request Data:", request.model_dump())
-
-    response = post_json(client, "/method/emo/solve", request.model_dump(), access_token)
-
-    assert response.status_code == status.HTTP_200_OK
-
-    # Validate the response structure
-    emo_state = EMOState.model_validate(response.json())
-
-    solutions = emo_state.solutions
-    outputs = emo_state.outputs
-
-    # Select first 2 solutions to save
-    selected_solutions = []
-    for i in range(min(2, len(solutions))):
-        selected_solutions.append(
-            UserSavedEMOResults(
-                name="Selected Solution",
-                optimal_variables={
-                    "x_1": 0.3625950577165081,
-                    "x_2": 0.5014621638728629,
-                    "x_3": 0.5133986403602678,
-                    "x_4": 0.4971694793667669,
-                    "x_5": 0.4977880432562051,
-                },
-                optimal_objectives={
-                    "f_1_min": 0.6665403105011645,
-                    "f_2_min": 0.4260369452661199,
-                    "f_3_min": 0.6126011822203475,
-                },
-                constraint_values={},
-                extra_func_values={},
-            )
-        )
-
-    # Create the save request
-    save_request = EMOSaveRequest(
-        problem_id=1,
-        solutions=selected_solutions,
-    )
-
-    # Make the request
-    response = post_json(client, "/method/emo/save", save_request.model_dump(), access_token)
-
-    # Verify the response and state
-    assert response.status_code == status.HTTP_200_OK
-    print("Save Response:", response.json())
-    save_state = EMOSaveState.model_validate(response.json())
-    # assert len(save_state.solver_results) == 1
-
-    # Verify state contains solver results without name
-    saved_result = save_state.saved_solutions[0]
-    assert not hasattr(saved_result, "name")  # Name should not be in state
-
-    # Get saved solutions
-    saved_response = client.get(
-        "/method/emo/saved-solutions",
-        headers={"Authorization": f"Bearer {access_token}"},
-    )
-    assert saved_response.status_code == status.HTTP_200_OK
-    saved_solutions = saved_response.json()
-    assert len(saved_solutions) >= 2
-
-
-def test_emo_solve_with_rvea(client: TestClient):
-    """Test that using EMO with RVEA method works as expected."""
-    access_token = login(client)
-
-    request = EMOSolveRequest(
-        problem_id=1,
-        method="RVEA",  # Test RVEA method with uppercase
-        preference=ReferencePoint(aspiration_levels={"f_1_min": 0.5, "f_2_min": 0.3, "f_3_min": 0.4}),
-        max_evaluations=1000,
-        number_of_vectors=20,
-        use_archive=True,
-    )
-
-    response = post_json(client, "/method/emo/solve", request.model_dump(), access_token)
-
-    assert response.status_code == status.HTTP_200_OK
-
-    # Validate the response structure
-    emo_state = EMOState.model_validate(response.json())
-    assert emo_state.method == "RVEA"  # Method name is consistently uppercase
-    assert emo_state.max_evaluations == 1000
-    assert emo_state.number_of_vectors == 20
-    assert emo_state.use_archive is True
-    assert emo_state.solutions is not None
-    assert emo_state.outputs is not None
-    assert len(emo_state.solutions) > 0
-    assert len(emo_state.outputs) > 0
-
->>>>>>> c4642abe
 
 def test_get_problem_metadata(client: TestClient):
     """Test that fetching problem metadata works."""
