"""Tests related to the SQLModels."""

import numpy as np
import polars as pl
from sqlmodel import Session, select

from desdeo.api.models import (
    Bounds,
    ConstantDB,
    ConstraintDB,
    DiscreteRepresentationDB,
    ENautilusState,
    ExtraFunctionDB,
    ForestProblemMetaData,
    InteractiveSessionDB,
    NIMBUSSaveState,
    ObjectiveDB,
    PreferenceDB,
    ProblemDB,
    ProblemMetaDataDB,
    ReferencePoint,
    RepresentativeNonDominatedSolutions,
    RPMState,
    ScalarizationFunctionDB,
    SimulatorDB,
    StateDB,
    TensorConstantDB,
    TensorVariableDB,
    User,
    UserSavedSolutionAddress,
    UserSavedSolutionDB,
    VariableDB,
<<<<<<< HEAD
    ProblemMetaDataDB,
    ForestProblemMetaData,
    Group
=======
>>>>>>> a4eaf310
)
from desdeo.api.models.archive import SolutionAddress

from desdeo.api.routers.nimbus import user_save_solutions
from desdeo.mcdm import enautilus_step, rpm_solve_solutions
from desdeo.problem.schema import (
    Constant,
    Constraint,
    ConstraintTypeEnum,
    DiscreteRepresentation,
    ExtraFunction,
    Objective,
    ObjectiveTypeEnum,
    Problem,
    ScalarizationFunction,
    Simulator,
    TensorConstant,
    TensorVariable,
    Variable,
    VariableTypeEnum,
)
from desdeo.problem.testproblems import (
    binh_and_korn,
    dtlz2,
    momip_ti2,
    momip_ti7,
    nimbus_test_problem,
    pareto_navigator_test_problem,
    re21,
    re22,
    re23,
    re24,
    river_pollution_problem,
    river_pollution_problem_discrete,
    simple_data_problem,
    simple_knapsack,
    simple_knapsack_vectors,
    simple_linear_test_problem,
    simple_scenario_test_problem,
    simple_test_problem,
    spanish_sustainability_problem,
    zdt1,
)
from desdeo.tools import available_solvers


def compare_models(
    model_1,
    model_2,
    unordered_fields=None,
) -> bool:
    """Compares two Pydantic models.

    Args:
        model_1 (Any): Pydantic model 1.
        model_2 (Any): Pydantic model 2.
        unordered_fields (list[str]): field names that are unordered and should be compared for
            having the same contents.

    Returns:
        bool: Whether the two models have identical contents.
    """
    if unordered_fields is None:
        unordered_fields = [
            "variables",
            "constants",
            "objectives",
            "constraints",
            "extra_funcs",
            "simulators",
            "scenario_keys",
        ]

    dict_1 = model_1.model_dump()
    dict_2 = model_2.model_dump()

    for field in unordered_fields:
        if field in dict_1 and field in dict_2 and isinstance(dict_1[field], list) and isinstance(dict_2[field], list):
            if len(dict_1[field]) != len(dict_2[field]):
                return False

            for key_1, key_2 in zip(dict_1, dict_2, strict=True):
                if key_1 not in dict_2 or key_2 not in dict_1:
                    return False

                if dict_1[key_1] != dict_1[key_2]:
                    return False

                if dict_2[key_1] != dict_2[key_2]:
                    return False

            del dict_1[field], dict_2[field]

    return dict_1 == dict_2


def test_tensor_constant(session_and_user: dict[str, Session | list[User]]):
    """Test that a tensor constant can be transformed to an SQLModel and back after adding it to the database."""
    session = session_and_user["session"]

    t_tensor = TensorConstant(name="tensor", symbol="T", shape=[2, 2], values=[[1, 2], [3, 4]])
    t_tensor_dump = t_tensor.model_dump()
    t_tensor_dump["problem_id"] = 1

    db_tensor = TensorConstantDB.model_validate(t_tensor_dump)

    session.add(db_tensor)
    session.commit()

    statement = select(TensorConstantDB).where(TensorConstantDB.problem_id == 1)
    from_db_tensor = session.exec(statement).first()

    # check that original added TensorConstant and fetched match
    assert db_tensor == from_db_tensor

    from_db_tensor_dump = from_db_tensor.model_dump(exclude={"id", "problem_id"})
    t_tensor_validated = TensorConstant.model_validate(from_db_tensor_dump)

    assert t_tensor_validated == t_tensor


def test_constant(session_and_user: dict[str, Session | list[User]]):
    """Test that a scalar constant can be transformed to an SQLModel and back after adding it to the database."""
    session = session_and_user["session"]

    constant = Constant(name="constant", symbol="c", value=69.420)
    constant_dump = constant.model_dump()
    constant_dump["problem_id"] = 1

    db_constant = ConstantDB.model_validate(constant_dump)

    session.add(db_constant)
    session.commit()

    statement = select(ConstantDB).where(ConstantDB.problem_id == 1)
    from_db_constant = session.exec(statement).first()

    assert db_constant == from_db_constant

    from_db_constant_dump = from_db_constant.model_dump(exclude={"id", "problem_id"})
    constant_validated = Constant.model_validate(from_db_constant_dump)

    assert constant_validated == constant


def test_variable(session_and_user: dict[str, Session | list[User]]):
    """Test that a scalar variable can be transformed to an SQLModel and back after adding it to the database."""
    session = session_and_user["session"]

    variable = Variable(
        name="test variable",
        symbol="x_1",
        initial_value=69,
        lowerbound=42,
        upperbound=420,
        variable_type=VariableTypeEnum.integer,
    )

    variable_dump = variable.model_dump()
    variable_dump["problem_id"] = 1

    db_variable = VariableDB.model_validate(variable_dump)

    session.add(db_variable)
    session.commit()
    session.refresh(db_variable)

    from_db_variable = session.get(VariableDB, db_variable.id)

    assert db_variable == from_db_variable

    from_db_variable_dump = from_db_variable.model_dump(exclude={"id", "problem_id"})
    variable_validated = Variable.model_validate(from_db_variable_dump)

    assert variable_validated == variable


def test_tensor_variable(session_and_user: dict[str, Session | list[User]]):
    """Test that a tensor variable can be transformed to an SQLModel and back after adding it to the database."""
    session = session_and_user["session"]

    t_variable = TensorVariable(
        name="test variable",
        symbol="X",
        shape=[2, 2],
        initial_values=[[1, 2], [3, 4]],
        lowerbounds=[[0, 1], [1, 0]],
        upperbounds=[[99, 89], [88, 77]],
        variable_type=VariableTypeEnum.integer,
    )

    t_variable_dump = t_variable.model_dump()
    t_variable_dump["problem_id"] = 69

    db_t_variable = TensorVariableDB.model_validate(t_variable_dump)

    session.add(db_t_variable)
    session.commit()
    session.refresh(db_t_variable)

    from_db_t_variable = session.get(TensorVariableDB, db_t_variable.id)

    assert db_t_variable == from_db_t_variable

    from_db_t_variable_dump = from_db_t_variable.model_dump(exclude={"id", "problem_id"})
    t_variable_validated = TensorVariable.model_validate(from_db_t_variable_dump)

    assert t_variable_validated == t_variable


def test_objective(session_and_user: dict[str, Session | list[User]]):
    """Test that an objective can be transformed to an SQLModel and back after adding it to the database."""
    session = session_and_user["session"]

    objective = Objective(
        name="Test Objective",
        symbol="f_1",
        func="x_1 + x_2 + Sin(y)",
        objective_type=ObjectiveTypeEnum.analytical,
        ideal=10.5,
        nadir=20.0,
        maximize=False,
        scenario_keys=["s_1", "s_2"],
        unit="m",
        is_convex=False,
        is_linear=True,
        is_twice_differentiable=True,
        simulator_path="/dev/null",
        surrogates=["/var/log", "/dev/sda/sda1"],
    )

    objective_dump = objective.model_dump()
    objective_dump["problem_id"] = 420  # yes

    db_objective = ObjectiveDB.model_validate(objective_dump)

    session.add(db_objective)
    session.commit()
    session.refresh(db_objective)

    from_db_objective = session.get(ObjectiveDB, db_objective.id)

    assert db_objective == from_db_objective

    from_db_objective_dump = from_db_objective.model_dump(exclude={"id", "problem_id"})
    objective_validated = Objective.model_validate(from_db_objective_dump)

    assert objective_validated == objective


def test_constraint(session_and_user: dict[str, Session | list[User]]):
    """Test that an constraint can be transformed to an SQLModel and back after adding it to the database."""
    session = session_and_user["session"]

    constraint = Constraint(
        name="Test Constraint",
        symbol="g_1",
        func="x_1 + x_1 + x_1 - 10",
        cons_type=ConstraintTypeEnum.LTE,
        is_convex=True,
        is_linear=False,
        is_twice_differentiable=False,
        scenario_keys=["Abloy", "MasterLock", "MasterLockToOpenMasterLock"],
        simulator_path="/dev/null/aaaaaaaaaa",
        surrogates=["/var/log", "/dev/sda/sda1/no"],
    )

    constraint_dump = constraint.model_dump()
    constraint_dump["problem_id"] = 72

    db_constraint = ConstraintDB.model_validate(constraint_dump)

    session.add(db_constraint)
    session.commit()
    session.refresh(db_constraint)

    from_db_constraint = session.get(ConstraintDB, db_constraint.id)

    assert db_constraint == from_db_constraint

    from_db_constraint_dump = from_db_constraint.model_dump(exclude={"id", "problem_id"})
    constraint_validated = Constraint.model_validate(from_db_constraint_dump)

    assert constraint_validated == constraint


def test_scalarization_function(session_and_user: dict[str, Session | list[User]]):
    """Test that a scalarization function can be transformed to an SQLModel and back after adding it to the database."""
    session = session_and_user["session"]

    scalarization = ScalarizationFunction(
        name="Test ScalarizationFunction",
        symbol="s_1",
        func="x_1 + x_1 + x_1 - 10 - 99999 + Sin(y_3)",
        is_convex=True,
        is_linear=True,
        is_twice_differentiable=False,
        scenario_keys=["Abloy", "MasterLock", "MasterLockToOpenMasterLock", "MyHandsHurt"],
    )

    scalarization_dump = scalarization.model_dump()
    scalarization_dump["problem_id"] = 2

    db_scalarization = ScalarizationFunctionDB.model_validate(scalarization_dump)

    session.add(db_scalarization)
    session.commit()
    session.refresh(db_scalarization)

    from_db_scalarization = session.get(ScalarizationFunctionDB, db_scalarization.id)

    assert db_scalarization == from_db_scalarization

    from_db_scalarization_dump = from_db_scalarization.model_dump(exclude={"id", "problem_id"})
    scalarization_validated = ScalarizationFunction.model_validate(from_db_scalarization_dump)

    assert scalarization_validated == scalarization


def test_extra_function(session_and_user: dict[str, Session | list[User]]):
    """Test that an extra function can be transformed to an SQLModel and back after adding it to the database."""
    session = session_and_user["session"]

    extra = ExtraFunction(
        name="Test ExtraFunction",
        symbol="extra_1",
        func="x_1 + x_2 + x_9000 - 10 - 99999 + Cos(y_3)",
        is_convex=False,
        is_linear=False,
        is_twice_differentiable=True,
        scenario_keys=["Abloy", "MasterLock", "MasterLockToOpenMasterLock", "MyHandsHurt", "RunningOutOfIdeas"],
    )

    extra_dump = extra.model_dump()
    extra_dump["problem_id"] = 5

    db_extra = ExtraFunctionDB.model_validate(extra_dump)

    session.add(db_extra)
    session.commit()
    session.refresh(db_extra)

    from_db_extra = session.get(ExtraFunctionDB, db_extra.id)

    assert db_extra == from_db_extra

    from_db_extra_dump = from_db_extra.model_dump(exclude={"id", "problem_id"})
    extra_validated = ExtraFunction.model_validate(from_db_extra_dump)

    assert extra_validated == extra


def test_discrete_representation(session_and_user: dict[str, Session | list[User]]):
    """Test that a DiscreteRepresentation can be transformed to an SQLModel and back after adding it to the database."""
    session = session_and_user["session"]

    discrete = DiscreteRepresentation(
        variable_values={"x_1": [1, 2, 3, 4, 5], "x_2": [6, 7, 8, 9, 10]},
        objective_values={"f_1": [0.5, 1.0, 2.0, 3.5, 9], "f_2": [-1, -2, -3, -4, -5]},
        non_dominated=True,
    )

    discrete_dump = discrete.model_dump()
    discrete_dump["problem_id"] = 3

    db_discrete = DiscreteRepresentationDB.model_validate(discrete_dump)

    session.add(db_discrete)
    session.commit()
    session.refresh(db_discrete)

    from_db_discrete = session.get(DiscreteRepresentationDB, db_discrete.id)

    assert db_discrete == from_db_discrete

    from_db_discrete_dump = from_db_discrete.model_dump(exclude={"id", "problem_id"})
    discrete_validated = DiscreteRepresentation.model_validate(from_db_discrete_dump)

    assert discrete_validated == discrete


def test_simulator(session_and_user: dict[str, Session | list[User]]):
    """Test that a Simulator can be transformed to an SQLModel and back after adding it to the database."""
    session = session_and_user["session"]

    simulator = Simulator(
        file="/my/favorite/simulator.exe",
        name="simulator",
        symbol="simu",
        parameter_options={"param1": 69, "nice": True},
    )

    simulator_dump = simulator.model_dump()
    simulator_dump["problem_id"] = 2

    db_simulator = SimulatorDB.model_validate(simulator_dump)

    session.add(db_simulator)
    session.commit()
    session.refresh(db_simulator)

    from_db_simulator = session.get(SimulatorDB, db_simulator.id)

    assert db_simulator == from_db_simulator

    from_db_simulator_dump = from_db_simulator.model_dump(exclude={"id", "problem_id"})
    simulator_validated = Simulator.model_validate(from_db_simulator_dump)

    assert simulator_validated == simulator


def test_from_pydantic(session_and_user: dict[str, Session | list[User]]):
    """Test that a problem can be added and fetched from the database correctly."""
    session = session_and_user["session"]
    user = session_and_user["user"]

    problem_binh = binh_and_korn()

    problemdb = ProblemDB.from_problem(problem_binh, user=user)
    session.add(problemdb)
    session.commit()
    session.refresh(problemdb)

    from_db_problem = session.get(ProblemDB, problemdb.id)

    assert compare_models(problemdb, from_db_problem)


def test_from_problem_to_d_and_back(session_and_user: dict[str, Session | list[User]]):
    """Test that Problem converts to ProblemDB and back."""
    session = session_and_user["session"]
    user = session_and_user["user"]

    problems = [
        binh_and_korn(),
        river_pollution_problem(),
        simple_knapsack(),
        simple_data_problem(),
        simple_scenario_test_problem(),
        re24(),
        simple_knapsack_vectors(),
        spanish_sustainability_problem(),
        zdt1(10),
        dtlz2(5, 3),
        momip_ti2(),
        momip_ti7(),
        nimbus_test_problem(),
        pareto_navigator_test_problem(),
        river_pollution_problem_discrete(),
        simple_test_problem(),
        simple_linear_test_problem(),
        re21(),
        re22(),
        re23(),
    ]

    for problem in problems:
        # convert to SQLModel
        problem_db = ProblemDB.from_problem(problem, user=user)

        session.add(problem_db)
        session.commit()
        session.refresh(problem_db)

        from_db = session.get(ProblemDB, problem_db.id)

        # Back to pure pydantic
        problem_db = Problem.from_problemdb(from_db)

        # check that problems are equal
        assert compare_models(problem, problem_db)


def test_archive_entry(session_and_user: dict[str, Session | list[User]]):
    """Test that the archive works as intended."""
    session: Session = session_and_user["session"]
    user: User = session_and_user["user"]

    problem = dtlz2(n_variables=5, n_objectives=3)
    problem_db = ProblemDB.from_problem(problem, user)

    session.add(problem_db)
    session.commit()
    session.refresh(problem_db)

    name = "Test Archive Entry"
    objective_values = {"f_1": 1.2, "f_2": 0.9, "f_3": 1.5}
    address_state=1
    address_result=1

    archive_entry = SolutionAddress(objective_values=objective_values, address_state=address_state, address_result=address_result)

    archive_entry_db = UserSavedSolutionDB.model_validate(
        archive_entry,
        update={
            "name": name,
            "user_id": user.id,
            "problem_id": problem_db.id,
        },
    )

    session.add(archive_entry_db)
    session.commit()
    session.refresh(archive_entry_db)

    from_db = session.get(UserSavedSolutionDB, archive_entry_db.id)

    assert from_db.name == name
    assert from_db.user_id == user.id
    assert from_db.problem_id == problem_db.id
    assert from_db == user.archive[0]
    assert compare_models(from_db.problem, problem_db)
    assert from_db.objective_values == objective_values
    assert from_db.address_state == address_state
    assert from_db.address_result == address_result



def test_user_save_solutions(session_and_user: dict[str, Session | list[User]]):
    """Test that user_save_solutions correctly saves solutions to the usersavedsolutiondb in the database."""
    session = session_and_user["session"]
    user = session_and_user["user"]

    # Create test solutions with proper dictionary values
    objective_values = {"f_1": 1.2, "f_2": 0.9}

    test_solutions = [
        UserSavedSolutionAddress(
            name="Solution 1",
            objective_values=objective_values,
            address_state=1,
            address_result=1,
        ),
        UserSavedSolutionAddress(
            name="Solution 2",
            objective_values=objective_values,
            address_state=1,
            address_result=2,
        )

    ]
    num_test_solutions = len(test_solutions)
    problem_id = 1
    # Create NIMBUSSaveState
    save_state = NIMBUSSaveState(
        solution_addresses=test_solutions
    )


    # Create StateDB
    state = StateDB(problem_id=problem_id, state=save_state)

    # Call the function
    user_save_solutions(state, test_solutions, user.id, session)
    # Verify the solutions were saved
    saved_solutions = session.exec(select(UserSavedSolutionDB)).all()
    if len(saved_solutions) != num_test_solutions:
        raise ValueError(f"Expected {num_test_solutions} saved solutions, but found {len(saved_solutions)}")

    # Verify the content of the first solution
    first_solution = saved_solutions[0]
    assert first_solution.name == "Solution 1"
    assert first_solution.objective_values == objective_values
    assert first_solution.address_state == 1
    assert first_solution.address_result == 1
    assert first_solution.user_id == user.id
    assert first_solution.problem_id == problem_id
    assert first_solution.state_id == state.id

    # Verify state relationship
    saved_state = session.exec(select(StateDB).where(StateDB.id == state.id)).first()
    assert isinstance(saved_state.state, NIMBUSSaveState)
    assert len(saved_state.state.solution_addresses) == num_test_solutions


def test_preference_models(session_and_user: dict[str, Session | list[User]]):
    """Test that the archive works as intended."""
    session = session_and_user["session"]
    user = session_and_user["user"]

    problem = ProblemDB.from_problem(dtlz2(5, 3), user=user)

    session.add(problem)
    session.commit()
    session.refresh(problem)

    aspiration_levels = {"f_1": 0.1, "f_2": 5, "f_3": -3.1}
    lower_bounds = {"f_1": -4.1, "f_2": 0, "f_3": 2.2}
    upper_bounds = {"f_1": 2.1, "f_2": 0.1, "f_3": 12.2}

    reference_point = ReferencePoint(aspiration_levels=aspiration_levels)
    bounds = Bounds(lower_bounds=lower_bounds, upper_bounds=upper_bounds)

    reference_point_db = PreferenceDB(user_id=user.id, problem_id=problem.id, preference=reference_point)
    bounds_db = PreferenceDB(user_id=user.id, problem_id=problem.id, preference=bounds)

    session.add(reference_point_db)
    session.add(bounds_db)
    session.commit()
    session.refresh(reference_point_db)
    session.refresh(bounds_db)

    from_db_ref_point = session.get(PreferenceDB, reference_point_db.id)
    from_db_bounds = session.get(PreferenceDB, bounds_db.id)

    assert from_db_ref_point.preference.aspiration_levels == aspiration_levels
    assert from_db_bounds.preference.lower_bounds == lower_bounds
    assert from_db_bounds.preference.upper_bounds == upper_bounds

    assert from_db_ref_point.problem == problem
    assert from_db_ref_point.problem == problem
    assert from_db_bounds.problem == problem

    assert from_db_bounds.user == user
    assert from_db_ref_point.user == user


def test_rpm_state(session_and_user: dict[str, Session | list[User]]):
    """Test the RPM state that it works correctly."""
    session = session_and_user["session"]
    user = session_and_user["user"]
    problem_db = user.problems[0]

    # create interactive session
    isession = InteractiveSessionDB(user_id=user.id)

    session.add(isession)
    session.commit()
    session.refresh(isession)

    # use the reference point method
    asp_levels_1 = {"f_1": 0.4, "f_2": 0.8, "f_3": 0.6}

    problem = Problem.from_problemdb(problem_db)

    scalarization_options = None
    solver = "pyomo_bonmin"
    solver_options = None

    results = rpm_solve_solutions(
        problem,
        asp_levels_1,
        scalarization_options=scalarization_options,
        solver=available_solvers[solver]["constructor"],
        solver_options=solver_options,
    )

    # create preferences

    rp_1 = ReferencePoint(aspiration_levels=asp_levels_1)
    preferences = PreferenceDB(user_id=user.id, problem_id=problem_db.id, preference=rp_1)

    session.add(preferences)
    session.commit()
    session.refresh(preferences)

    # create state

    rpm_state = RPMState(
        scalarization_options=scalarization_options,
        solver=solver,
        solver_options=solver_options,
        solver_results=results,
    )

    state_1 = StateDB(
        problem_id=problem_db.id, preference_id=preferences.id, session_id=isession.id, parent_id=None, state=rpm_state
    )

    session.add(state_1)
    session.commit()
    session.refresh(state_1)

    asp_levels_2 = {"f_1": 0.6, "f_2": 0.4, "f_3": 0.5}

    problem = Problem.from_problemdb(problem_db)

    scalarization_options = None
    solver = "pyomo_bonmin"
    solver_options = None

    results = rpm_solve_solutions(
        problem,
        asp_levels_2,
        scalarization_options=scalarization_options,
        solver=available_solvers[solver]["constructor"],
        solver_options=solver_options,
    )

    # create preferences

    rp_2 = ReferencePoint(aspiration_levels=asp_levels_2)
    preferences = PreferenceDB(user_id=user.id, problem_id=problem_db.id, preference=rp_2)

    session.add(preferences)
    session.commit()
    session.refresh(preferences)

    # create state

    rpm_state = RPMState(
        scalarization_options=scalarization_options,
        solver=solver,
        solver_options=solver_options,
        solver_results=results,
    )

    state_2 = StateDB(
        problem_id=problem_db.id,
        preference_id=preferences.id,
        session_id=isession.id,
        parent_id=state_1.id,
        state=rpm_state,
    )

    session.add(state_2)
    session.commit()
    session.refresh(state_2)

    assert state_1.parent is None
    assert state_2.parent == state_1
    assert len(state_1.children) == 1
    assert state_1.children[0] == state_2

    assert state_1.preference.preference == rp_1
    assert state_2.preference.preference == rp_2

    assert state_2.problem == problem_db
    assert state_2.session.user == user

    assert state_2.children == []
    assert state_2.parent.problem == problem_db
    assert state_2.parent.session.user == user


def test_problem_metadata(session_and_user: dict[str, Session | list[User]]):
    """Test that the problem metadata can be put into database and brought back."""
    session = session_and_user["session"]
    user = session_and_user["user"]

    # Just some test problem to attach the metadata to
    problem = ProblemDB.from_problem(dtlz2(5, 3), user=user)

    session.add(problem)
    session.commit()
    session.refresh(problem)

    representative_name = "Test solutions"
    representative_description = "These solutions are used for testing"
    representative_variables = {"x_1": [1.1, 2.2, 3.3], "x_2": [-1.1, -2.2, -3.3]}
    representative_objectives = {"f_1": [0.1, 0.5, 0.9], "f_2": [-0.1, 0.2, 199.2], "f_1_min": [], "f_2_min": []}
    solution_data = representative_variables | representative_objectives
    representative_ideal = {"f_1": 0.1, "f_2": -0.1}
    representative_nadir = {"f_1": 0.9, "f_2": 199.2}

    metadata = ProblemMetaDataDB(
        problem_id=problem.id,
    )

    session.add(metadata)
    session.commit()
    session.refresh(metadata)

    forest_metadata = ForestProblemMetaData(
        metadata_id=metadata.id,
        map_json="type: string",
        schedule_dict={"type": "dict"},
        years=["type:", "list", "of", "strings"],
        stand_id_field="type: string",
    )

    repr_metadata = RepresentativeNonDominatedSolutions(
        metadata_id=metadata.id,
        name=representative_name,
        description=representative_description,
        solution_data=solution_data,
        ideal=representative_ideal,
        nadir=representative_nadir,
    )

    session.add(forest_metadata)
    session.add(repr_metadata)
    session.commit()
    session.refresh(forest_metadata)
    session.refresh(repr_metadata)

    statement = select(ProblemMetaDataDB).where(ProblemMetaDataDB.problem_id == problem.id)
    from_db_metadata = session.exec(statement).first()

    assert from_db_metadata.id is not None
    assert from_db_metadata.problem_id == problem.id

    metadata_forest = from_db_metadata.forest_metadata[0]

    assert isinstance(metadata_forest, ForestProblemMetaData)
    assert metadata_forest.map_json == "type: string"
    assert metadata_forest.schedule_dict == {"type": "dict"}
    assert metadata_forest.years == ["type:", "list", "of", "strings"]
    assert metadata_forest.stand_id_field == "type: string"

    metadata_representative = from_db_metadata.representative_nd_metadata[0]

    assert isinstance(metadata_representative, RepresentativeNonDominatedSolutions)
    assert metadata_representative.name == representative_name
    assert metadata_representative.solution_data == solution_data
    assert metadata_representative.ideal == representative_ideal
    assert metadata_representative.nadir == representative_nadir

    assert problem.problem_metadata == from_db_metadata


def test_enautilus_state(session_and_user: dict[str, Session | list[User]]):
    """Test the E-NAUTILUS state that it works correctly."""
    session = session_and_user["session"]
    user = session_and_user["user"]

    # create interactive session
    isession = InteractiveSessionDB(user_id=user.id)

    session.add(isession)
    session.commit()
    session.refresh(isession)

    # use dummy problem
    dummy_problem = Problem(
        name="Synthetic-4D",
        description="Unit-test Problem for E-NAUTILUS",
        variables=[Variable(name="x", symbol="x", variable_type=VariableTypeEnum.real)],
        objectives=[
            Objective(name="f1", symbol="f1", maximize=False),
            Objective(name="f2", symbol="f2", maximize=True),
            Objective(name="f3", symbol="f3", maximize=False),
            Objective(name="f4", symbol="f4", maximize=True),
        ],
    )

<<<<<<< HEAD
    assert problem.problem_metadata == from_db_metadata

"""
def test_group(session_and_user: dict[str, Session | list[User]]):
    session: Session = session_and_user["session"]
    user: User = session_and_user["user"]

    group = Group(
        user_ids=[user.id],
        name="TestGroup"
    )

    session.add(group)
    session.commit()
    session.refresh(group)

    assert group.id == 1
    assert group.user_ids[0] == user.id
    assert group.name == "TestGroup"
"""
=======
    x = np.array([1.0, 2.0, 3.0, 4.0, 5.0, 6.0, 7.0, 8.0])
    f1 = np.array([0.40, 0.60, 0.50, 0.70, 0.45, 0.55, 0.65, 0.48])
    f2 = np.array([4.00, 3.80, 4.10, 3.70, 4.05, 3.90, 3.60, 4.20])
    f3 = np.array([1.00, 1.30, 1.10, 1.40, 1.05, 1.20, 1.35, 1.15])
    f4 = np.array([2.50, 2.30, 2.60, 2.20, 2.55, 2.40, 2.10, 2.65])

    nadir = {"f1": np.max(f1), "f2": np.min(f2), "f3": np.max(f3), "f4": np.min(f4)}
    ideal = {"f1": np.min(f1), "f2": np.max(f2), "f3": np.min(f3), "f4": np.max(f4)}

    non_dom_data = {
        "x": x.tolist(),
        "f1": f1.tolist(),
        "f1_min": f1.tolist(),
        "f2": f2.tolist(),
        "f2_min": (-f2).tolist(),
        "f3": f3.tolist(),
        "f3_min": f3.tolist(),
        "f4": f4.tolist(),
        "f4_min": (-f4).tolist(),
    }

    # add problem to DB and refresh it
    problemdb = ProblemDB.from_problem(dummy_problem, user)

    session.add(problemdb)
    session.commit()
    session.refresh(problemdb)

    metadata = ProblemMetaDataDB(
        problem_id=problemdb.id,
    )

    # add metadata to DB
    session.add(metadata)
    session.commit()
    session.refresh(metadata)

    reprdata = RepresentativeNonDominatedSolutions(
        metadata_id=metadata.id,
        name="Dummy data",
        description="Dummy data for a problem",
        solution_data=non_dom_data,
        ideal=ideal,
        nadir=nadir,
    )

    # add reprdata to DB
    session.add(reprdata)
    session.commit()
    session.refresh(reprdata)

    # test the nautilus step state
    # first iteration
    selected_point = nadir
    reachable_indices = list(range(len(x)))  # entire front reachable

    total_iters = 2  # DM first thinks 2 iterations are enough
    n_points = 3  # DM wants to see 3 points at first
    current = 0

    res = enautilus_step(
        problem=dummy_problem,
        non_dominated_points=non_dom_data,
        current_iteration=current,
        iterations_left=total_iters - current,
        selected_point=selected_point,
        reachable_point_indices=reachable_indices,
        number_of_intermediate_points=n_points,
    )

    # First iteration
    enautilus_state = ENautilusState(
        non_dominated_points_id=reprdata.id,
        current_iteration=current,
        iterations_left=total_iters - current,
        selected_point=selected_point,
        reachable_point_indices=reachable_indices,
        number_of_intermediate_points=n_points,
        enautilus_results=res,
    )

    state_1 = StateDB(
        problem_id=problemdb.id,
        preference_id=None,
        session_id=isession.id,
        parent_id=None,
        state=enautilus_state,
    )

    session.add(state_1)
    session.commit()
    session.refresh(state_1)

    # Second iteration
    res_2 = enautilus_step(
        problem=dummy_problem,
        non_dominated_points=non_dom_data,
        current_iteration=res.current_iteration,
        iterations_left=res.iterations_left,
        selected_point=res.intermediate_points[0],
        reachable_point_indices=res.reachable_point_indices[0],
        number_of_intermediate_points=n_points,
    )

    enautilus_state_2 = ENautilusState(
        non_dominated_points_id=reprdata.id,
        current_iteration=res.current_iteration,
        iterations_left=res.iterations_left,
        selected_point=res.intermediate_points[0],
        reachable_point_indices=res.reachable_point_indices[0],
        number_of_intermediate_points=n_points,
        enautilus_results=res_2,
    )

    state_2 = StateDB(
        problem_id=problemdb.id,
        preference_id=None,
        session_id=isession.id,
        parent_id=state_1.id,
        state=enautilus_state_2,
    )

    session.add(state_2)
    session.commit()
    session.refresh(state_2)
>>>>>>> a4eaf310
<|MERGE_RESOLUTION|>--- conflicted
+++ resolved
@@ -30,12 +30,9 @@
     UserSavedSolutionAddress,
     UserSavedSolutionDB,
     VariableDB,
-<<<<<<< HEAD
     ProblemMetaDataDB,
     ForestProblemMetaData,
     Group
-=======
->>>>>>> a4eaf310
 )
 from desdeo.api.models.archive import SolutionAddress
 
@@ -846,6 +843,24 @@
 
     assert problem.problem_metadata == from_db_metadata
 
+"""
+def test_group(session_and_user: dict[str, Session | list[User]]):
+    session: Session = session_and_user["session"]
+    user: User = session_and_user["user"]
+
+    group = Group(
+        user_ids=[user.id],
+        name="TestGroup"
+    )
+
+    session.add(group)
+    session.commit()
+    session.refresh(group)
+
+    assert group.id == 1
+    assert group.user_ids[0] == user.id
+    assert group.name == "TestGroup"
+"""
 
 def test_enautilus_state(session_and_user: dict[str, Session | list[User]]):
     """Test the E-NAUTILUS state that it works correctly."""
@@ -872,28 +887,6 @@
         ],
     )
 
-<<<<<<< HEAD
-    assert problem.problem_metadata == from_db_metadata
-
-"""
-def test_group(session_and_user: dict[str, Session | list[User]]):
-    session: Session = session_and_user["session"]
-    user: User = session_and_user["user"]
-
-    group = Group(
-        user_ids=[user.id],
-        name="TestGroup"
-    )
-
-    session.add(group)
-    session.commit()
-    session.refresh(group)
-
-    assert group.id == 1
-    assert group.user_ids[0] == user.id
-    assert group.name == "TestGroup"
-"""
-=======
     x = np.array([1.0, 2.0, 3.0, 4.0, 5.0, 6.0, 7.0, 8.0])
     f1 = np.array([0.40, 0.60, 0.50, 0.70, 0.45, 0.55, 0.65, 0.48])
     f2 = np.array([4.00, 3.80, 4.10, 3.70, 4.05, 3.90, 3.60, 4.20])
@@ -1018,5 +1011,4 @@
 
     session.add(state_2)
     session.commit()
-    session.refresh(state_2)
->>>>>>> a4eaf310
+    session.refresh(state_2)