--- conflicted
+++ resolved
@@ -60,11 +60,6 @@
     simple_linear_test_problem,
     simple_test_problem,
     zdt1,
-<<<<<<< HEAD
-=======
-    momip_ti2,
-    momip_ti7
->>>>>>> 30a1578d
 )
 from .utils import (
     get_ideal_dict,
