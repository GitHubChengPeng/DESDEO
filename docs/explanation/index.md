--- conflicted
+++ resolved
@@ -30,8 +30,6 @@
     Learn how problems are scalarized in DESDEO
 
     [:octicons-arrow-right-24: Scalarization](./scalarization.ipynb)
-<<<<<<< HEAD
-=======
 
 -   :octicons-info-24:{ .lg .middle } __Scalarization methods__
 
@@ -40,7 +38,6 @@
     Learn about how scalarization method are used in DESDEO
 
     [:octicons-arrow-right-24: Scalarization methods](./scalarization_methods.ipynb)
->>>>>>> 60e3f079
 
 -   :octicons-info-24:{ .lg .middle } __Simulator support__
 
