--- conflicted
+++ resolved
@@ -3,12 +3,8 @@
 import numpy as np
 import pytest
 
-<<<<<<< HEAD
-from desdeo.problem import GenericEvaluator, dtlz2, re21, re22, re23, re24
-=======
 from desdeo.problem import GenericEvaluator, dtlz2, re21, re22, re23, re24, forest_problem
 from desdeo.tools import GurobipySolver
->>>>>>> 1700e02a
 
 
 def test_dtlz2():
@@ -96,9 +92,6 @@
 
     for i in range(len(res)):
         obj_values = np.array([res[obj.symbol][i] for obj in problem.objectives])
-<<<<<<< HEAD
-        assert np.allclose(obj_values, expected_result[i])
-=======
         assert np.allclose(obj_values, expected_result[i])
 
 
@@ -194,5 +187,4 @@
     res = solver.solve("f_3_min")
     assert np.isclose(res.optimal_objectives["f_1"], 10885.988)
     assert np.isclose(res.optimal_objectives["f_2"], -2202.283)
-    assert np.isclose(res.optimal_objectives["f_3"], 154240.330)
->>>>>>> 1700e02a
+    assert np.isclose(res.optimal_objectives["f_3"], 154240.330)