"""Tests for Evolutionary Algorithms."""

from contextlib import suppress

import numpy as np
import numpy.testing as npt
import polars as pl
import pytest

from desdeo.emo.hooks.archivers import Archive, FeasibleArchive, NonDominatedArchive
from desdeo.emo.methods.bases import template1
from desdeo.emo.methods.EAs import nsga3, nsga3_mixed_integer, rvea, rvea_mixed_integer
from desdeo.emo.operators.crossover import (
    BlendAlphaCrossover,
    SimulatedBinaryCrossover,
    SinglePointBinaryCrossover,
    UniformIntegerCrossover,
    UniformMixedIntegerCrossover,
)
from desdeo.emo.operators.evaluator import EMOEvaluator
from desdeo.emo.operators.generator import (
    LHSGenerator,
    RandomBinaryGenerator,
    RandomGenerator,
    RandomIntegerGenerator,
    RandomMixedIntegerGenerator,
)
from desdeo.emo.operators.mutation import (
    BinaryFlipMutation,
    BoundedPolynomialMutation,
    IntegerRandomMutation,
    MixedIntegerRandomMutation,
<<<<<<< HEAD
    MPTMutation,
=======
    NonUniformMutation
>>>>>>> 81b24169
)
from desdeo.emo.operators.selection import (
    ParameterAdaptationStrategy,
    ReferenceVectorOptions,
    RVEASelector,
)
from desdeo.emo.operators.termination import MaxEvaluationsTerminator
from desdeo.problem import VariableDomainTypeEnum
from desdeo.problem.testproblems import (
    dtlz2,
    momip_ti2,
    river_pollution_problem,
    simple_integer_test_problem,
    simple_knapsack,
    simple_knapsack_vectors,
    simple_test_problem,
)
from desdeo.tools.patterns import Publisher, Subscriber


@pytest.mark.ea
def test_nsga3():
    """Test whether the NSGA-III algorithm can be initialized and run as a whole."""
    problem = dtlz2(n_objectives=3, n_variables=12)
    solver, publisher = nsga3(problem=problem, n_generations=100)

    results = solver()

    norm = results.outputs.with_columns(
        (pl.col("f_1") ** 2 + pl.col("f_2") ** 2 + pl.col("f_3") ** 2).sqrt().alias("norm")
    )["norm"]

    # Assert that most solutions are on the spherical front

    assert norm.median() < 1.1


@pytest.mark.ea
def test_rvea():
    """Test whether the RVEA algorithm can be initialized and run as a whole."""
    problem = dtlz2(n_objectives=3, n_variables=12)
    solver, publisher = rvea(problem=problem, n_generations=100)

    results = solver()

    norm = results.outputs.with_columns(
        (pl.col("f_1") ** 2 + pl.col("f_2") ** 2 + pl.col("f_3") ** 2).sqrt().alias("norm")
    )["norm"]

    # Assert that most solutions are on the spherical front

    assert norm.median() < 1.1


@pytest.mark.ea
def test_recombination():
    """Test whether the recombination operators can be initialized and run."""
    publisher = Publisher()
    problem = dtlz2(n_objectives=3, n_variables=12)

    crossover = SimulatedBinaryCrossover(problem=problem, publisher=publisher, seed=0)
    mutation = BoundedPolynomialMutation(problem=problem, publisher=publisher, seed=0)

    population = pl.DataFrame(
        np.vstack((np.zeros((10, 12)), np.zeros((10, 12)) + 1)), schema=[f"x_{i + 1}" for i in range(12)]
    )

    to_mate = [(i, i + 10) for i in range(10)]
    to_mate = [j for i in to_mate for j in i]

    result = crossover.do(population=population, to_mate=to_mate)

    assert result.shape == (20, 12)

    result = mutation.do(offsprings=result, parents=population)

    assert result.shape == (20, 12)


@pytest.mark.ea
def test_generation():
    """Test whether the initial population can be generated."""
    publisher = Publisher()

    for n_obj in [2, 3, 5, 10]:
        n_variables = 12 + n_obj
        problem = dtlz2(n_objectives=n_obj, n_variables=n_variables)

        evaluator = EMOEvaluator(problem=problem, publisher=publisher)

        generator = LHSGenerator(problem=problem, evaluator=evaluator, publisher=publisher, n_points=10, seed=0)

        solutions, outputs = generator.do()

        assert solutions.shape == (10, n_variables)
        assert outputs.shape == (10, n_obj * 2 + 1)  # k objectives, k targets, and 1 extra function

        generator = RandomGenerator(problem=problem, evaluator=evaluator, publisher=publisher, n_points=10, seed=0)

        solutions, outputs = generator.do()

        assert solutions.shape == (10, n_variables)
        assert outputs.shape == (10, n_obj * 2 + 1)


@pytest.mark.ea
def test_archives():
    """Test whether the archives work."""
    problem = dtlz2(n_objectives=3, n_variables=12)
    solver, publisher = nsga3(problem=problem, n_generations=50)

    archive = Archive(problem=problem, publisher=publisher)

    with suppress(ValueError):  # There are no constraints in the problem. It should raise an error.
        FeasibleArchive(problem=problem, publisher=publisher)

    non_dom_archive = NonDominatedArchive(problem=problem, publisher=publisher)

    publisher.auto_subscribe(archive)
    publisher.auto_subscribe(non_dom_archive)

    results = solver()

    norm_non_dom = non_dom_archive.solutions.with_columns(
        (pl.col("f_1") ** 2 + pl.col("f_2") ** 2 + pl.col("f_3") ** 2).sqrt().alias("norm")
    )["norm"]

    norm_final = results.outputs.with_columns(
        (pl.col("f_1") ** 2 + pl.col("f_2") ** 2 + pl.col("f_3") ** 2).sqrt().alias("norm")
    )["norm"]

    norm_all = archive.solutions.with_columns(
        (pl.col("f_1") ** 2 + pl.col("f_2") ** 2 + pl.col("f_3") ** 2).sqrt().alias("norm")
    )["norm"]

    assert norm_non_dom.median() < 1.1

    assert norm_non_dom.median() < norm_all.median()
    assert norm_final.median() < norm_all.median()


@pytest.mark.ea
def test_template():
    """Test whether creating an EA from components and a template works."""
    problem = dtlz2(n_objectives=3, n_variables=12)
    publisher = Publisher()

    evaluator = EMOEvaluator(problem=problem, publisher=publisher, verbosity=2)

    generator = LHSGenerator(
        problem=problem, evaluator=evaluator, publisher=publisher, n_points=10, seed=0, verbosity=2
    )

    crossover = SimulatedBinaryCrossover(problem=problem, publisher=publisher, seed=0)
    mutation = BoundedPolynomialMutation(problem=problem, publisher=publisher, seed=0)

    selector = RVEASelector(
        problem=problem,
        publisher=publisher,
        parameter_adaptation_strategy=ParameterAdaptationStrategy.FUNCTION_EVALUATION_BASED,
        reference_vector_options=ReferenceVectorOptions(number_of_vectors=20),
        verbosity=2,
    )

    terminator = MaxEvaluationsTerminator(max_evaluations=5000, publisher=publisher)

    non_dom_archive = NonDominatedArchive(problem=problem, publisher=publisher)
    archive = Archive(problem=problem, publisher=publisher)

    components: list[Subscriber] = [
        evaluator,
        generator,
        crossover,
        mutation,
        selector,
        terminator,
        non_dom_archive,
        archive,
    ]

    [publisher.auto_subscribe(component) for component in components]
    [
        publisher.register_topics(
            topics=component.provided_topics[component.verbosity], source=component.__class__.__name__
        )
        for component in components
    ]

    assert isinstance(publisher.check_consistency(), bool) and publisher.check_consistency()

    results = template1(
        evaluator=evaluator,
        generator=generator,
        crossover=crossover,
        mutation=mutation,
        selection=selector,
        terminator=terminator,
    )

    assert results is not None

    norm = non_dom_archive.solutions.with_columns(
        (pl.col("f_1") ** 2 + pl.col("f_2") ** 2 + pl.col("f_3") ** 2).sqrt().alias("norm")
    )["norm"]

    assert norm.median() < 1.1
    # assert archive.archive.shape[0] <= 5000 # This test will unfortunately fail because the termination check is done
    # after the evaluation has been done. So, there will always be one more generation than expected.


@pytest.mark.ea
def test_single_point_binary_crossover():
    """Test to check that the single point binary crossover operator works as intended."""
    publisher = Publisher()

    for problem in [simple_knapsack(), simple_knapsack_vectors()]:
        crossover = SinglePointBinaryCrossover(problem=problem, publisher=publisher, seed=0)
        num_vars = len(crossover.variable_symbols)

        population = pl.DataFrame(
            np.vstack((np.ones((5, num_vars)), np.zeros((5, num_vars)))),
            schema=crossover.variable_symbols,
        )

        to_mate = [0, 9, 1, 8, 2, 7, 3, 6, 4, 5]

        result = crossover.do(population=population, to_mate=to_mate)

        assert result.shape == (len(to_mate), num_vars)

        with npt.assert_raises(AssertionError):
            npt.assert_allclose(population, result)

        # test with uneven mating population size as well
        population = pl.DataFrame(
            np.vstack((np.ones((4, num_vars)), np.zeros((3, num_vars)))),
            schema=crossover.variable_symbols,
        )

        to_mate = [0, 2, 1, 3, 6, 4, 5]

        result = crossover.do(population=population, to_mate=to_mate)

        assert result.shape == (len(to_mate), num_vars)

        with npt.assert_raises(AssertionError):
            npt.assert_allclose(population, result)


@pytest.mark.ea
def test_binary_flip_mutation():
    """Test whether the binary flip mutation operator works as intended."""
    publisher = Publisher()

    problem = simple_knapsack()

    # default mutation probability
    mutation = BinaryFlipMutation(problem=problem, publisher=publisher, seed=0)
    num_vars = len(mutation.variable_symbols)

    population = pl.DataFrame(
        np.ones((10, num_vars)),
        schema=mutation.variable_symbols,
    )

    result = mutation.do(offsprings=population, parents=population)

    assert result.shape == (len(population), num_vars)

    with npt.assert_raises(AssertionError):
        npt.assert_allclose(population, result)

    assert 1.0 in result.to_numpy()
    assert 0.0 in result.to_numpy()

    # all bits should flip
    mutation = BinaryFlipMutation(problem=problem, publisher=publisher, seed=0, mutation_probability=1.0)
    num_vars = len(mutation.variable_symbols)

    result = mutation.do(offsprings=population, parents=population)

    assert result.shape == (len(population), num_vars)

    npt.assert_allclose(np.zeros((10, num_vars)), result)

    # no bit should flip
    mutation = BinaryFlipMutation(problem=problem, publisher=publisher, seed=0, mutation_probability=0)
    num_vars = len(mutation.variable_symbols)

    result = mutation.do(offsprings=population, parents=population)

    assert result.shape == (len(population), num_vars)

    npt.assert_allclose(np.ones((10, num_vars)), result)


@pytest.mark.ea
def test_binary_generation():
    """Test the binary generator."""
    publisher = Publisher()
    n_points = 20

    problem = simple_knapsack()

    evaluator = EMOEvaluator(problem=problem, publisher=publisher)

    generator = RandomBinaryGenerator(
        problem=problem, evaluator=evaluator, publisher=publisher, n_points=n_points, seed=0
    )

    population, outputs = generator.do()

    assert population.shape == (n_points, len(problem.get_flattened_variables()))
    assert outputs.shape == (n_points, 3 + 3 + 1)  # three objectives (and targets), one constraint

    problem = simple_knapsack_vectors()

    evaluator = EMOEvaluator(problem=problem, publisher=publisher)

    generator = RandomBinaryGenerator(
        problem=problem, evaluator=evaluator, publisher=publisher, n_points=n_points, seed=0
    )

    population, outputs = generator.do()

    assert population.shape == (n_points, len(problem.get_flattened_variables()))
    assert outputs.shape == (
        n_points,
        2 + 2 + 1 + 3,
    )  # two objectives (and targets), one constraint, and three constants?


@pytest.mark.ea
def test_uniform_integer_crossover():
    """Test whether the uniform integer crossover operator works as intended."""
    publisher = Publisher()

    problem = simple_integer_test_problem()

    crossover = UniformIntegerCrossover(problem=problem, publisher=publisher, seed=1)
    num_vars = len(crossover.variable_symbols)

    population = pl.DataFrame(
        crossover.rng.integers(problem.variables[0].lowerbound, problem.variables[0].upperbound, (10, num_vars)),
        schema=crossover.variable_symbols,
    )

    to_mate = [0, 9, 1, 8, 2, 7, 3, 6, 4]

    result = crossover.do(population=population, to_mate=to_mate)

    assert result.shape == (len(to_mate), num_vars)

    with npt.assert_raises(AssertionError):
        npt.assert_allclose(population, result)

    # test with no to_mate
    result = crossover.do(
        population=population,
    )

    assert result.shape == (len(population), num_vars)

    with npt.assert_raises(AssertionError):
        npt.assert_allclose(population, result)


@pytest.mark.ea
def test_integer_random_mutation():
    """Test whether the integer random mutation operator works as intended."""
    publisher = Publisher()

    problem = simple_integer_test_problem()

    # default mutation probability
    mutation = IntegerRandomMutation(problem=problem, publisher=publisher, seed=0)
    num_vars = len(mutation.variable_symbols)

    population = pl.DataFrame(
        mutation.rng.integers(0, 10, size=(10, num_vars), endpoint=True),
        schema=mutation.variable_symbols,
    )

    result = mutation.do(offsprings=population, parents=population)

    assert result.shape == population.shape

    with npt.assert_raises(AssertionError):
        npt.assert_allclose(population, result)

    # zero mutation probability
    mutation = IntegerRandomMutation(problem=problem, publisher=publisher, seed=0, mutation_probability=0.0)

    population = pl.DataFrame(
        mutation.rng.integers(0, 10, size=(10, num_vars), endpoint=True),
        schema=mutation.variable_symbols,
    )

    result = mutation.do(offsprings=population, parents=population)

    assert result.shape == population.shape

    npt.assert_allclose(population, result)


@pytest.mark.ea
def test_random_integer_generation():
    """Test the random integer generator."""
    publisher = Publisher()
    n_points = 20

    problem = simple_integer_test_problem()

    evaluator = EMOEvaluator(problem=problem, publisher=publisher)

    generator = RandomIntegerGenerator(
        problem=problem, evaluator=evaluator, publisher=publisher, n_points=n_points, seed=0
    )

    population, outputs = generator.do()

    assert np.all(population.to_numpy() <= 10)
    assert np.all(population.to_numpy() >= 0)

    assert population.shape == (n_points, len(problem.get_flattened_variables()))
    assert outputs.shape == (n_points, 2 * 5)  # 5 objectives, both min and max


@pytest.mark.ea
def test_template_integer():
    """Test whether creating an EA from components and a template works for integer problems."""
    problem = simple_integer_test_problem()
    publisher = Publisher()

    evaluator = EMOEvaluator(problem=problem, publisher=publisher, verbosity=2)

    generator = RandomIntegerGenerator(
        problem=problem, evaluator=evaluator, publisher=publisher, n_points=10, seed=0, verbosity=2
    )

    crossover = UniformIntegerCrossover(problem=problem, publisher=publisher, seed=0)
    mutation = IntegerRandomMutation(problem=problem, publisher=publisher, seed=0)

    selector = RVEASelector(
        problem=problem,
        publisher=publisher,
        parameter_adaptation_strategy=ParameterAdaptationStrategy.FUNCTION_EVALUATION_BASED,
        reference_vector_options=ReferenceVectorOptions(number_of_vectors=20),
        verbosity=2,
    )

    terminator = MaxEvaluationsTerminator(max_evaluations=100, publisher=publisher)

    non_dom_archive = NonDominatedArchive(problem=problem, publisher=publisher)
    archive = Archive(problem=problem, publisher=publisher)

    components: list[Subscriber] = [
        evaluator,
        generator,
        crossover,
        mutation,
        selector,
        terminator,
        non_dom_archive,
        archive,
    ]

    [publisher.auto_subscribe(component) for component in components]
    [
        publisher.register_topics(
            topics=component.provided_topics[component.verbosity], source=component.__class__.__name__
        )
        for component in components
    ]

    assert isinstance(publisher.check_consistency(), bool) and publisher.check_consistency()

    results = template1(
        evaluator=evaluator,
        generator=generator,
        crossover=crossover,
        mutation=mutation,
        selection=selector,
        terminator=terminator,
    )

    assert results is not None


@pytest.mark.ea
def test_mixed_integer_generator():
    """Tests that the mixed integer generator works as expected."""
    publisher = Publisher()
    n_points = 20

    problem = momip_ti2()

    evaluator = EMOEvaluator(problem=problem, publisher=publisher)

    generator = RandomMixedIntegerGenerator(
        problem=problem, evaluator=evaluator, publisher=publisher, n_points=n_points, seed=0
    )

    population, outputs = generator.do()

    assert np.all(population.to_numpy() <= 1.0)
    assert np.all(population.to_numpy() >= -1.0)

    assert population.shape == (n_points, len(problem.get_flattened_variables()))
    assert outputs.shape == (n_points, 2 * 2 + 2)  # 2 objectives, both min and max, and two constraints


@pytest.mark.ea
def test_uniform_mixed_integer_crossover():
    """Test whether the uniform mixed-integer crossover operator works as intended."""
    publisher = Publisher()
    n_points = 20

    problem = momip_ti2()

    crossover = UniformMixedIntegerCrossover(problem=problem, publisher=publisher, seed=1)
    num_vars = len(crossover.variable_symbols)

    evaluator = EMOEvaluator(problem=problem, publisher=publisher)
    generator = RandomMixedIntegerGenerator(
        problem=problem, evaluator=evaluator, publisher=publisher, n_points=n_points, seed=0
    )

    population, _ = generator.do()

    to_mate = [0, 9, 1, 8, 2, 7, 3, 6, 4]

    result = crossover.do(population=population, to_mate=to_mate)

    assert result.shape == (len(to_mate), num_vars)

    with npt.assert_raises(AssertionError):
        npt.assert_allclose(population, result)

    # test with no to_mate
    result = crossover.do(
        population=population,
    )

    assert result.shape == (len(population), num_vars)

    with npt.assert_raises(AssertionError):
        npt.assert_allclose(population, result)


@pytest.mark.ea
def test_mixed_integer_random_mutation():
    """Test whether the mixed-integer random mutation operator works as intended."""
    publisher = Publisher()
    n_points = 20

    problem = momip_ti2()

    # default mutation probability
    mutation = MixedIntegerRandomMutation(problem=problem, publisher=publisher, seed=0)

    evaluator = EMOEvaluator(problem=problem, publisher=publisher)
    generator = RandomMixedIntegerGenerator(
        problem=problem, evaluator=evaluator, publisher=publisher, n_points=n_points, seed=0
    )

    population, _ = generator.do()

    result = mutation.do(offsprings=population, parents=population)

    assert result.shape == population.shape

    with npt.assert_raises(AssertionError):
        npt.assert_allclose(population, result)

    # zero mutation probability
    mutation = MixedIntegerRandomMutation(problem=problem, publisher=publisher, seed=0, mutation_probability=0.0)

    population, _ = generator.do()

    result = mutation.do(offsprings=population, parents=population)

    assert result.shape == population.shape

    npt.assert_allclose(population, result)


@pytest.mark.ea
def test_template_mixed_integer():
    """Test whether creating an EA from components and a template works for mixed-integer problems."""
    problem = momip_ti2()
    publisher = Publisher()

    evaluator = EMOEvaluator(problem=problem, publisher=publisher, verbosity=2)

    generator = RandomMixedIntegerGenerator(
        problem=problem, evaluator=evaluator, publisher=publisher, n_points=20, seed=0, verbosity=2
    )

    crossover = UniformMixedIntegerCrossover(problem=problem, publisher=publisher, seed=0)
    mutation = MixedIntegerRandomMutation(problem=problem, publisher=publisher, seed=0)

    selector = RVEASelector(
        problem=problem,
        publisher=publisher,
        parameter_adaptation_strategy=ParameterAdaptationStrategy.FUNCTION_EVALUATION_BASED,
        reference_vector_options=ReferenceVectorOptions(number_of_vectors=20),
        verbosity=2,
    )

    terminator = MaxEvaluationsTerminator(max_evaluations=100, publisher=publisher)

    non_dom_archive = NonDominatedArchive(problem=problem, publisher=publisher)
    archive = Archive(problem=problem, publisher=publisher)

    components: list[Subscriber] = [
        evaluator,
        generator,
        crossover,
        mutation,
        selector,
        terminator,
        non_dom_archive,
        archive,
    ]

    [publisher.auto_subscribe(component) for component in components]
    [
        publisher.register_topics(
            topics=component.provided_topics[component.verbosity], source=component.__class__.__name__
        )
        for component in components
    ]

    assert isinstance(publisher.check_consistency(), bool) and publisher.check_consistency()

    results = template1(
        evaluator=evaluator,
        generator=generator,
        crossover=crossover,
        mutation=mutation,
        selection=selector,
        terminator=terminator,
    )

    assert results is not None


@pytest.mark.ea
def test_mixed_integer_nsga3():
    """Test whether the mixed-integer NSGA-III variant can be initialized and run as a whole."""
    problem = momip_ti2()
    solver, publisher = nsga3_mixed_integer(problem=problem, n_generations=10)

    _ = solver()


@pytest.mark.ea
def test_real_nsga3():
    """Test whether the 'default' NSGA-III variant can be initialized and run as a whole."""
    problem = river_pollution_problem()
    solver, publisher = nsga3(problem=problem, n_generations=10)

    _ = solver()


@pytest.mark.ea
def test_mixed_integer_rvea():
    """Test whether the mixed-integer RVEA variant can be initialized and run as a whole."""
    problem = momip_ti2()
    solver, publisher = rvea_mixed_integer(problem=problem, n_generations=10)

    _ = solver()


@pytest.mark.ea
def test_real_rvea():
    """Test whether the 'default' RVEA variant can be initialized and run as a whole."""
    problem = river_pollution_problem()
    solver, publisher = rvea(problem=problem, n_generations=10)

    _ = solver()


@pytest.mark.ea
def test_blend_alpha_crossover():
    """Test whether the BLX-alpha (blend-alpha) crossover operator works as intended."""
    publisher = Publisher()
    problem = simple_test_problem()
    # problem must be continuous
    assert problem.variable_domain is VariableDomainTypeEnum.continuous

    # create operator
    crossover = BlendAlphaCrossover(problem=problem, publisher=publisher)
    num_vars = len(crossover.variable_symbols)

    evaluator = EMOEvaluator(problem=problem, publisher=publisher)
    generator = RandomGenerator(problem=problem, evaluator=evaluator, publisher=publisher, n_points=10, seed=0)

    population, outputs = generator.do()

    # pick a custom mating order (odd-length to test padding)
    to_mate = [0, 9, 1, 8, 2]
    offspring = crossover.do(population=population, to_mate=to_mate)

    assert offspring.shape == (len(to_mate), num_vars)
    # offspring must differ from parents
    with npt.assert_raises(AssertionError):
        npt.assert_allclose(population, offspring)


@pytest.mark.ea
<<<<<<< HEAD
def test_mpt_mutation():
    """Test whether the MPT mutation operator works as intended."""
=======
def test_non_uniform_mutation():
    """Test whether the Non-Uniform mutation operator works as intended."""
>>>>>>> 81b24169
    publisher = Publisher()
    n_points = 20

    problem = momip_ti2()

    # default mutation probability
<<<<<<< HEAD
    mutation = MPTMutation(problem=problem, publisher=publisher, seed=0)
=======
    mutation = NonUniformMutation(problem=problem, publisher=publisher, seed=0, max_generations=100)
>>>>>>> 81b24169

    evaluator = EMOEvaluator(problem=problem, publisher=publisher)
    generator = RandomMixedIntegerGenerator(
        problem=problem, evaluator=evaluator, publisher=publisher, n_points=n_points, seed=0
    )

    population, _ = generator.do()

<<<<<<< HEAD
=======
    mutation.update(generation=10)
>>>>>>> 81b24169
    result = mutation.do(offsprings=population, parents=population)

    assert result.shape == population.shape

    with npt.assert_raises(AssertionError):
        npt.assert_allclose(population, result)

    # zero mutation probability
<<<<<<< HEAD
    mutation = MPTMutation(problem=problem, publisher=publisher, seed=0, mutation_probability=0.0)

=======
    mutation = NonUniformMutation(problem=problem, publisher=publisher, seed=0, mutation_probability=0.0,
        max_generations=100)

    mutation.update(generation=10)
>>>>>>> 81b24169
    population, _ = generator.do()

    result = mutation.do(offsprings=population, parents=population)

    assert result.shape == population.shape

    npt.assert_allclose(population, result)<|MERGE_RESOLUTION|>--- conflicted
+++ resolved
@@ -30,11 +30,8 @@
     BoundedPolynomialMutation,
     IntegerRandomMutation,
     MixedIntegerRandomMutation,
-<<<<<<< HEAD
     MPTMutation,
-=======
-    NonUniformMutation
->>>>>>> 81b24169
+    NonUniformMutation,
 )
 from desdeo.emo.operators.selection import (
     ParameterAdaptationStrategy,
@@ -747,24 +744,15 @@
 
 
 @pytest.mark.ea
-<<<<<<< HEAD
 def test_mpt_mutation():
     """Test whether the MPT mutation operator works as intended."""
-=======
-def test_non_uniform_mutation():
-    """Test whether the Non-Uniform mutation operator works as intended."""
->>>>>>> 81b24169
     publisher = Publisher()
     n_points = 20
 
     problem = momip_ti2()
 
     # default mutation probability
-<<<<<<< HEAD
     mutation = MPTMutation(problem=problem, publisher=publisher, seed=0)
-=======
-    mutation = NonUniformMutation(problem=problem, publisher=publisher, seed=0, max_generations=100)
->>>>>>> 81b24169
 
     evaluator = EMOEvaluator(problem=problem, publisher=publisher)
     generator = RandomMixedIntegerGenerator(
@@ -773,10 +761,44 @@
 
     population, _ = generator.do()
 
-<<<<<<< HEAD
-=======
+    result = mutation.do(offsprings=population, parents=population)
+
+    assert result.shape == population.shape
+
+    with npt.assert_raises(AssertionError):
+        npt.assert_allclose(population, result)
+
+    # zero mutation probability
+    mutation = MPTMutation(problem=problem, publisher=publisher, seed=0, mutation_probability=0.0)
+
+    population, _ = generator.do()
+
+    result = mutation.do(offsprings=population, parents=population)
+
+    assert result.shape == population.shape
+
+    npt.assert_allclose(population, result)
+
+
+@pytest.mark.ea
+def test_non_uniform_mutation():
+    """Test whether the Non-Uniform mutation operator works as intended."""
+    publisher = Publisher()
+    n_points = 20
+
+    problem = momip_ti2()
+
+    # default mutation probability
+    mutation = NonUniformMutation(problem=problem, publisher=publisher, seed=0, max_generations=100)
+
+    evaluator = EMOEvaluator(problem=problem, publisher=publisher)
+    generator = RandomMixedIntegerGenerator(
+        problem=problem, evaluator=evaluator, publisher=publisher, n_points=n_points, seed=0
+    )
+
+    population, _ = generator.do()
+
     mutation.update(generation=10)
->>>>>>> 81b24169
     result = mutation.do(offsprings=population, parents=population)
 
     assert result.shape == population.shape
@@ -785,15 +807,11 @@
         npt.assert_allclose(population, result)
 
     # zero mutation probability
-<<<<<<< HEAD
-    mutation = MPTMutation(problem=problem, publisher=publisher, seed=0, mutation_probability=0.0)
-
-=======
-    mutation = NonUniformMutation(problem=problem, publisher=publisher, seed=0, mutation_probability=0.0,
-        max_generations=100)
+    mutation = NonUniformMutation(
+        problem=problem, publisher=publisher, seed=0, mutation_probability=0.0, max_generations=100
+    )
 
     mutation.update(generation=10)
->>>>>>> 81b24169
     population, _ = generator.do()
 
     result = mutation.do(offsprings=population, parents=population)
