<!--
    Interactive EMO Method Page
    ===========================
    
    @description
    Interactive Evolutionary Multi-Objective (EMO) methods interface.
    This page provides an interface for EMO methods from the DESDEO framework.
	The method being used (NSGA-III or RVEA) can be modified in the backend code. 
	In the future, we plan to let an analyst select the method from the UI.

    @author Giomara Larraga <glarragw@jyu.fi>
    @created July 2025
    
    @dependencies
    - BaseLayout: Main layout component with snippet-based architecture
    - AppSidebar: Preferences and controls sidebar
    - AdvancedSidebar: Sidebar with explanations and advanced settings
    - Combobox: Solution visualization type selector
     
    @preference_types
    Supported preference types:
    - ReferencePoint: Desirable values for each objective
    - PreferredRange: Acceptable ranges for each objective
    - PreferredSolution: Specific solution as preference

    @todo_items
    1. Add visualizations for the objective space.
       - Add parallel coordinates plot and bar charts.

    2. Backend Integration:
       - Replace simulation in _update_from_optimization_procedure with real API calls
       - Implement proper error handling for network requests
       - Add loading states during optimization
    
    3. Saved Solutions:
       - Implement solution saving/loading functionality
       - Add solution comparison features
-->

<script lang="ts">
	import { BaseLayout } from '$lib/components/custom/method_layout/index.js';
	import AppSidebar from '$lib/components/custom/preferences-bar/preferences-sidebar.svelte';
	import AdvancedSidebar from '$lib/components/custom/preferences-bar/advanced-sidebar.svelte';
	import { methodSelection } from '../../../stores/methodSelection';
	import type { components } from '$lib/api/client-types';
	import { onMount } from 'svelte';
	import { Combobox } from '$lib/components/ui/combobox';
	import { PREFERENCE_TYPES } from '$lib/constants';
	import { formatNumber, formatNumberArray } from '$lib/helpers';
	import { goto } from '$app/navigation';
	import VisualizationsPanel from '$lib/components/custom/visualizations-panel/visualizations-panel.svelte';

	// --- Type Definitions ---

	/**
	 * Type definition for optimization problem information
	 * Contains objectives, constraints, and problem metadata
	 */
	type ProblemInfo = components['schemas']['ProblemInfo'];

	/**
	 * Type definition for preference values
	 * Maps to the available preference types in the system
	 */
	type PreferenceValue = (typeof PREFERENCE_TYPES)[keyof typeof PREFERENCE_TYPES];

	/**
	 * Interface for preference objects
	 * Combines preference type with corresponding numerical values
	 */
	interface Preference {
		type: PreferenceValue; // Type of preference (ReferencePoint, PreferredRange, etc.)
		values: number[]; // Numerical values for the preference
	}

	// --- Component Props ---

	/**
	 * Page data containing available optimization problems
	 * Passed from the page loader function
	 */
	const { data } = $props<{ data: ProblemInfo[] }>();
<<<<<<< HEAD

	// --- State Variables ---
=======
	console.log('Data received:', data.problems);
	// Fix: data is already the array, not an object with problems property
	let problemList = data.problems ?? [];
	console.log('Data received:', data.problems);

	let selectedTypeSolutions = $state('current');
>>>>>>> 19c6946d

	/**
	 * Currently selected optimization problem
	 * null if no problem is selected or available
	 */
	let problem: ProblemInfo | null = $state(null);

	/**
	 * List of available optimization problems
	 * Extracted from the page data, with fallback to empty array
	 */
	let problem_list = data.problems ?? [];

	/**
	 * Selected type of solutions to visualize
	 * Options: 'current', 'best', 'all'
	 */
	let selected_type_solutions = $state('current');

	/**
	 * Number of solutions to generate in each iteration
	 * Controls the size of the solution set returned by the optimizer
	 */
	let num_solutions = $state(1);
<<<<<<< HEAD

	/**
	 * Current objective function values from the optimization process
	 * Updated after each iteration with new solution values
	 */
	let objective_values = $state<number[]>([]);
=======
	// Change these to store arrays of solutions instead of single values
	let solutions_objective_values = $state<number[][]>([]); // Array of objective value arrays
	let solutions_decision_values = $state<number[][]>([]); // Array of decision variable arrays
	let objective_values = $state<number[]>([]); // Keep this for current/selected solution

	let emo_method = $state('NSGA3'); // or "RVEA"
	let max_evaluations = $state(1000);
	let use_archive = $state(true);
>>>>>>> 19c6946d

	/**
	 * User's previous preference configuration
	 * Stored for comparison and rollback purposes
	 */
	let previous_preference = $state<Preference>({
		type: PREFERENCE_TYPES.ReferencePoint,
		values: []
	});

	/**
	 * User's current preference configuration
	 * Active preference used for the next optimization iteration
	 */
	let current_preference = $state<Preference>({
		type: PREFERENCE_TYPES.ReferencePoint,
		values: []
	});

	// --- Constants ---

	/**
	 * Available options for solution visualization
	 * Determines which subset of solutions to display
	 */
	const type_solutions_to_visualize = [
		{ value: 'current', label: 'Current solutions' }, // Solutions from latest iteration
		{ value: 'best', label: 'Best solutions' }, // Pareto-optimal solutions
		{ value: 'all', label: 'All solutions' } // All generated solutions
	];

	// --- Internal Event Handlers ---

	/**
	 * Handles changes in the solution visualization type
	 * Updates the selected type and logs the change
	 *
	 * @param event - Event object containing the selected value
	 * @param event.value - The newly selected visualization type
	 */
	function handle_change(event: { value: string }) {
		selected_type_solutions = event.value;
		console.log('Selected type of solutions:', selected_type_solutions);
	}

	// --- Public Callback Methods (Called by Child Components) ---

	/**
	 * Handles preference changes from the sidebar component
	 * Updates the current preference state without triggering optimization
	 * This is called when users modify preference values in real-time
	 *
	 * @param data - Preference data from the sidebar
	 * @param data.num_solutions - Number of solutions to generate
	 * @param data.type_preferences - Type of preference (ReferencePoint, etc.)
	 * @param data.preference_values - Numerical preference values
	 * @param data.objective_values - Current objective function values
	 */
	function handlePreferenceChange(data: {
		num_solutions: number;
		type_preferences: PreferenceValue;
		preference_values: number[];
		objective_values: number[];
	}) {
		// Update internal state with new preference data
		num_solutions = data.num_solutions;
		objective_values = [...data.objective_values];

		// Update current preference configuration
		current_preference = {
			type: data.type_preferences,
			values: [...data.preference_values]
		};

		// Log the preference change for debugging
		console.log('Preference changed:', {
			num_solutions,
			current_preference: {
				type: current_preference.type,
				values: formatNumberArray(current_preference.values)
			},
			previous_preference: {
				type: previous_preference.type,
				values: formatNumberArray(previous_preference.values)
			},
			objective_values: formatNumberArray(objective_values)
		});
	}

	/**
	 * Handles the iteration request from the sidebar
	 * Triggers a new optimization iteration with current preferences
	 * This is the main optimization workflow trigger
	 *
	 * @param data - Current preference data for optimization
	 * @param data.num_solutions - Number of solutions to generate
	 * @param data.type_preferences - Type of preference for optimization
	 * @param data.preference_values - Preference values to guide optimization
	 * @param data.objective_values - Current objective values
	 */
	function handleIterate(data: {
		num_solutions: number;
		type_preferences: PreferenceValue;
		preference_values: number[];
		objective_values: number[];
	}) {
		console.log('Iterate clicked with data:', {
			num_solutions: data.num_solutions,
			type_preferences: data.type_preferences,
			preference_values: formatNumberArray(data.preference_values),
			objective_values: formatNumberArray(data.objective_values)
		});

		// Store current preference as previous before updating
		// This enables comparison and potential rollback
		previous_preference = {
			type: current_preference.type,
			values: [...current_preference.values]
		};

		// Trigger the optimization process with current preferences
		_update_from_optimization_procedure(data);
	}

<<<<<<< HEAD
	/**
	 * Handles the finish request from the sidebar
	 * Completes the optimization process and stores final results
	 *
	 * @param data - Final preference data
	 * @param data.num_solutions - Final number of solutions
	 * @param data.type_preferences - Final preference type
	 * @param data.preference_values - Final preference values
	 * @param data.objective_values - Final objective values
	 */
	function handleFinish(data: {
=======
	type EMOSolveRequest = components['schemas']['EMOSolveRequest'];
	type ReferencePoint = components['schemas']['ReferencePoint'];

	async function updateFromOptimizationProcedure(data: {
>>>>>>> 19c6946d
		num_solutions: number;
		type_preferences: PreferenceValue;
		preference_values: number[];
		objective_values: number[];
	}) {
<<<<<<< HEAD
		console.log('Finish clicked with data:', {
			num_solutions: data.num_solutions,
			type_preferences: data.type_preferences,
			preference_values: formatNumberArray(data.preference_values),
			objective_values: formatNumberArray(data.objective_values)
		});

		// Store final result as previous preference for history
		previous_preference = {
			type: current_preference.type,
			values: [...current_preference.values]
		};

		// Log final optimization results
		console.log('Final preferences:', {
			previous_preference: {
				type: previous_preference.type,
				values: formatNumberArray(previous_preference.values)
			},
			current_preference: {
				type: current_preference.type,
				values: formatNumberArray(current_preference.values)
			},
			objective_values: formatNumberArray(objective_values)
		});

		// TODO: Save results to backend/database
		// TODO: Navigate to results page or show completion dialog
=======
		try {
			console.log('Starting EMO solve with data:', data);

			if (!problem?.id) {
				throw new Error('No problem ID available');
			}

			// Create the aspiration_levels object
			const aspiration_levels: { [key: string]: number } = {};

			if (problem.objectives && data.preference_values) {
				problem.objectives.forEach((objective, index) => {
					if (index < data.preference_values.length) {
						// Use the format from the test: "f_1_min", "f_2_min", etc.
						const key = `f_${index + 1}_min`;
						aspiration_levels[key] = data.preference_values[index];
					}
				});
			}

			console.log('Created aspiration_levels:', aspiration_levels);

			const preference: ReferencePoint = {
				preference_type: 'reference_point',
				aspiration_levels: aspiration_levels
			};

			const solveRequest: EMOSolveRequest = {
				problem_id: problem.id,
				method: emo_method,
				preference: preference,
				max_evaluations: max_evaluations,
				number_of_vectors: data.num_solutions,
				use_archive: use_archive,
				session_id: null,
				parent_state_id: null
			};

			console.log('Final solve request:', JSON.stringify(solveRequest, null, 2));

			// Call the solve endpoint
			const response = await fetch('/interactive_methods/EMO/solve', {
				method: 'POST',
				headers: {
					'Content-Type': 'application/json'
				},
				credentials: 'include',
				body: JSON.stringify(solveRequest)
			});

			console.log('Response status:', response.status);
			console.log('Response headers:', Object.fromEntries(response.headers.entries()));

			if (!response.ok) {
				const errorData = await response.json();
				console.error('Error response data:', errorData);
				throw new Error(
					`HTTP error! status: ${response.status}, message: ${errorData.error || 'Unknown error'}, details: ${errorData.details || 'No details'}`
				);
			}

			const result = await response.json();
			console.log('Success response:', result);

			if (result.success && result.data) {
				const emoState = result.data; // This is EMOState type
				console.log('EMO solve response:', emoState);

				// Extract ALL solutions and their objective values
				if (
					emoState.solutions &&
					emoState.solutions.length > 0 &&
					emoState.outputs &&
					emoState.outputs.length > 0
				) {
					// Clear previous solutions
					solutions_objective_values = [];
					solutions_decision_values = [];

					// Process each solution
					emoState.solutions.forEach((solution: number[], solutionIndex: number) => {
						// Extract decision variables (solution variables)
						if (Array.isArray(solution)) {
							solutions_decision_values.push([...solution]);
						} else if (typeof solution === 'object') {
							// If solution is an object, convert to array
							const decisionVars = Object.values(solution).filter(
								(val) => typeof val === 'number'
							) as number[];
							solutions_decision_values.push(decisionVars);
						}

						// Extract corresponding objective values
						if (emoState.outputs[solutionIndex]) {
							const output = emoState.outputs[solutionIndex];
							const objectiveVals: number[] = [];

							if (problem?.objectives) {
								// Use objective names to extract values in correct order
								problem.objectives.forEach((objective) => {
									if (output[objective.name] !== undefined) {
										objectiveVals.push(output[objective.name]);
									}
								});
							} else {
								// Fallback: use all numeric values from output
								Object.values(output).forEach((val) => {
									if (typeof val === 'number') {
										objectiveVals.push(val);
									}
								});
							}

							if (objectiveVals.length > 0) {
								solutions_objective_values.push(objectiveVals);
							}
						}
					});

					// Update the current objective values with the first solution (or best solution)
					if (solutions_objective_values.length > 0) {
						objective_values = [...solutions_objective_values[0]];
					}

					console.log('Extracted solutions:', {
						numSolutions: solutions_objective_values.length,
						objectiveValues: solutions_objective_values,
						decisionValues: solutions_decision_values,
						currentObjective: objective_values
					});
				}

				// Update number of solutions if provided
				if (emoState.number_of_vectors) {
					num_solutions = emoState.number_of_vectors;
				}

				console.log('Updated from EMO solve:', {
					num_solutions,
					total_solutions: solutions_objective_values.length,
					previous_preference: {
						type: previous_preference.type,
						values: formatNumberArray(previous_preference.values)
					},
					current_preference: {
						type: current_preference.type,
						values: formatNumberArray(current_preference.values)
					},
					objective_values: formatNumberArray(objective_values)
				});
			} else {
				console.error('EMO solve failed:', result.error || 'Unknown error');
				throw new Error(result.error || 'EMO solve failed');
			}
		} catch (error) {
			console.error('Error calling EMO solve:', error);
			alert(`Error solving problem: ${error}`);
		}
>>>>>>> 19c6946d
	}

	// --- Private Internal Methods ---

	/**
	 * Updates state with results from the optimization procedure
	 * This method interfaces with the backend optimization algorithm
	 * Currently simulates optimization results for testing
	 *
	 * @private
	 * @param data - Input data for optimization
	 * @param data.num_solutions - Number of solutions requested
	 * @param data.type_preferences - Preference type for optimization guidance
	 * @param data.preference_values - Preference values for optimization
	 * @param data.objective_values - Current objective values
	 *
	 * @workflow
	 * 1. Call backend optimization service with current preferences
	 * 2. Receive new solution set from optimizer
	 * 3. Update objective_values with new results
	 * 4. Update current_preference if preferences were adjusted
	 * 5. Trigger UI updates through reactive statements
	 */
	function _update_from_optimization_procedure(data: {
		num_solutions: number;
		type_preferences: PreferenceValue;
		preference_values: number[];
		objective_values: number[];
	}) {
		// TODO: Replace simulation with actual backend call
		// Example backend call:
		// const response = await optimizationAPI.iterate({
		//     problemId: problem.id,
		//     preferences: {
		//         type: data.type_preferences,
		//         values: data.preference_values
		//     },
		//     numSolutions: data.num_solutions
		// });

		// SIMULATION: Generate new values that simulate optimization results
		// In real implementation, these values come from the optimization backend
		const simulated_new_objective_values = objective_values.map(
			(val) => val + Math.random() * 0.1 - 0.05 // Small random changes
		);
		const simulated_new_preference_values = current_preference.values.map(
			(val) => val + Math.random() * 0.1 - 0.05 // Small random changes
		);

		// Update state with new optimization results
		objective_values = simulated_new_objective_values;
		current_preference = {
			type: current_preference.type, // Preference type typically stays the same
			values: simulated_new_preference_values
		};

		// Log optimization results for debugging
		console.log('Updated from optimization:', {
			num_solutions, // This value remains unchanged
			previous_preference: {
				type: previous_preference.type,
				values: formatNumberArray(previous_preference.values)
			},
			current_preference: {
				type: current_preference.type,
				values: formatNumberArray(current_preference.values)
			},
			objective_values: formatNumberArray(objective_values)
		});
	}

	/**
	 * Initializes default values when a problem is loaded
	 * Sets up initial preferences based on problem characteristics
	 *
	 * @private
	 * @workflow
	 * 1. Extract ideal values from problem objectives
	 * 2. Use ideal values as initial preference and objective values
	 * 3. Set default preference type to ReferencePoint
	 * 4. Initialize both current and previous preferences identically
	 */
	function _initialize_default_values() {
		if (problem) {
<<<<<<< HEAD
			// Extract ideal values from problem objectives as defaults
			// Fallback to 0 if ideal value is not specified
			const default_values = problem.objectives.map((obj) =>
=======
			// Clear previous solutions
			solutions_objective_values = [];
			solutions_decision_values = [];

			// Initialize preference_values and objective_values based on problem
			const defaultValues = problem.objectives.map((obj) =>
>>>>>>> 19c6946d
				typeof obj.ideal === 'number' ? obj.ideal : 0
			);

			// Initialize objective values with ideal values
			objective_values = [...default_values];

			// Initialize current preference with default values
			current_preference = {
				type: PREFERENCE_TYPES.ReferencePoint,
				values: [...default_values]
			};

			// Initialize previous preference identically
			// (This will be overwritten after first iteration)
			previous_preference = {
				type: PREFERENCE_TYPES.ReferencePoint,
				values: [...default_values]
			};

			console.log('Initialized default values:', {
				problem: problem.name,
				objectives: problem.objectives.length,
				default_values: formatNumberArray(default_values)
			});
		}
	}

	// --- Reactive Effects ---

	/**
	 * Reactive effect: Initialize values when problem changes
	 * Automatically called when the problem state is updated
	 */
	$effect(() => {
		_initialize_default_values();
	});

	// --- Lifecycle Hooks ---

	/**
	 * Component mount lifecycle
	 * Loads the selected problem from the method selection store
	 */
	onMount(() => {
		if ($methodSelection.selectedProblemId) {
			// Find the problem that matches the selected ID
			problem = problem_list.find(
				(p: ProblemInfo) => String(p.id) === String($methodSelection.selectedProblemId)
			);

			if (problem) {
				console.log('Loaded problem:', {
					id: problem.id,
					name: problem.name,
					objectives: problem.objectives.length
				});
			} else {
				console.warn('Problem not found for ID:', $methodSelection.selectedProblemId);
			}
		}
	});
</script>

<!--
    Template Structure
    ==================
    
    Layout: Three-column layout with resizable panels
    - Left: Preferences sidebar (AppSidebar)
    - Center: Main content area with solution explorer and numerical values
    - Right: Advanced settings sidebar (AdvancedSidebar)
    
    The center area is divided vertically into:
    - Top: Solution explorer with visualization area
    - Bottom: Numerical values 
-->
<BaseLayout showLeftSidebar={!!problem} showRightSidebar={true}>
	{#snippet leftSidebar()}
		{#if problem}
			<AppSidebar
				{problem}
				preference_types={[
					PREFERENCE_TYPES.ReferencePoint,
					PREFERENCE_TYPES.PreferredRange,
					PREFERENCE_TYPES.PreferredSolution
				]}
				{num_solutions}
				type_preferences={current_preference.type}
				preference_values={current_preference.values}
				{objective_values}
				showNumSolutions={true}
				onPreferenceChange={handlePreferenceChange}
				onIterate={handleIterate}
				onFinish={handleFinish}
			/>
		{/if}
	{/snippet}

	{#snippet explorerControls()}
		<span>View: </span>
		<Combobox
			options={type_solutions_to_visualize}
			defaultSelected={selected_type_solutions}
			onChange={handle_change}
		/>
<<<<<<< HEAD
	{/snippet}

	{#snippet debugPanel()}
		<div class="mb-4 rounded bg-gray-50 p-2 text-xs">
			<div><strong>Num Solutions:</strong> {num_solutions}</div>
			<div><strong>Objective Values:</strong> {formatNumberArray(objective_values)}</div>
			<div class="mt-2">
				<strong>Current Preference:</strong>
				<div class="ml-2">
					<div>Type: {current_preference.type}</div>
					<div>Values: {formatNumberArray(current_preference.values)}</div>
				</div>
			</div>
			<div class="mt-2">
				<strong>Previous Preference:</strong>
				<div class="ml-2">
					<div>Type: {previous_preference.type}</div>
					<div>Values: {formatNumberArray(previous_preference.values)}</div>
				</div>
			</div>
		</div>
	{/snippet}

	{#snippet visualizationArea()}
		<span>Objective space</span>
		<!-- TODO: Add parallel coordinates visualization -->
		<!-- TODO: Add scatter plot matrix -->
		<!-- TODO: Add other multi-objective visualization components -->
	{/snippet}

	{#snippet numericalValues()}
		<div class="space-y-4">
			<div>Table of solutions</div>

			<!-- Preference Comparison Cards -->
			<div class="grid grid-cols-2 gap-4">
				<div class="rounded border p-3">
					<h4 class="font-semibold">Current Preference</h4>
					<p class="text-sm text-gray-600">Type: {current_preference.type}</p>
					<p class="text-sm text-gray-600">
						Values: {formatNumberArray(current_preference.values)}
					</p>
				</div>
				<div class="rounded border p-3">
					<h4 class="font-semibold">Previous Preference</h4>
					<p class="text-sm text-gray-600">Type: {previous_preference.type}</p>
					<p class="text-sm text-gray-600">
						Values: {formatNumberArray(previous_preference.values)}
					</p>
				</div>
			</div>

			<!-- Detailed Values Table -->
			<div class="mt-4">
				<h4 class="mb-2 font-semibold">Detailed Values</h4>
				<div class="overflow-x-auto">
					<table class="min-w-full border border-gray-200">
						<thead class="bg-gray-50">
							<tr>
								<th class="border border-gray-200 px-4 py-2 text-left">Objective</th>
								<th class="border border-gray-200 px-4 py-2 text-left">Current Value</th>
								<th class="border border-gray-200 px-4 py-2 text-left">Previous Value</th>
								<th class="border border-gray-200 px-4 py-2 text-left">Objective Value</th>
							</tr>
						</thead>
						<tbody>
							{#if problem}
								{#each problem.objectives as objective, idx}
									<tr class="hover:bg-gray-50">
										<td class="border border-gray-200 px-4 py-2">{objective.name}</td>
										<td class="border border-gray-200 px-4 py-2">
											{formatNumber(current_preference.values[idx] || 0)}
										</td>
										<td class="border border-gray-200 px-4 py-2">
											{formatNumber(previous_preference.values[idx] || 0)}
										</td>
										<td class="border border-gray-200 px-4 py-2">
											{formatNumber(objective_values[idx] || 0)}
										</td>
									</tr>
								{/each}
							{/if}
						</tbody>
					</table>
				</div>
			</div>
		</div>
	{/snippet}

	{#snippet savedSolutions()}
		<!-- TODO: Implement saved solutions functionality -->
		Visualize saved solutions
	{/snippet}

	{#snippet rightSidebar()}
		<AdvancedSidebar />
	{/snippet}
</BaseLayout>
=======
	{/if}

	<div class="flex min-w-0 flex-1 flex-col">
		<Resizable.PaneGroup direction="vertical" class="flex-1">
			<Resizable.Pane class="flex min-h-0 flex-col">
				<div class="flex-shrink-0 p-2">
					<div class="flex flex-row items-center justify-between gap-4 pb-2">
						<div class="font-semibold">Solution explorer</div>
						<div>
							<span>View: </span>
							<Combobox
								options={type_solutions_to_visualize}
								defaultSelected={selectedTypeSolutions}
								onChange={handleChange}
							/>
						</div>
					</div>
				</div>

				<!-- This container will flex to fill available space -->
				<div class="mx-2 min-h-0 flex-1 rounded border bg-gray-100 p-4">
					{#if problem}
						<VisualizationsPanel
							{problem}
							previous_preference_values={previous_preference.values}
							previous_preference_type={previous_preference.type}
							current_preference_values={current_preference.values}
							current_preference_type={current_preference.type}
							{solutions_objective_values}
							{solutions_decision_values}
							onSelectSolution={(index) => {
								// Update current objective values when user selects a solution
								if (solutions_objective_values[index]) {
									objective_values = [...solutions_objective_values[index]];
									console.log('Selected solution', index, 'with objectives:', objective_values);
								}
							}}
						/>
					{:else}
						<div class="flex h-full items-center justify-center text-gray-500">
							No problem data available for visualization
						</div>
					{/if}
				</div>
			</Resizable.Pane>

			<Resizable.Handle />

			<Resizable.Pane class="flex-shrink-0 p-2">
				<Tabs.Root value="numerical-values">
					<Tabs.List>
						<Tabs.Trigger value="numerical-values">Numerical values</Tabs.Trigger>
						<Tabs.Trigger value="saved-solutions">Saved solutions</Tabs.Trigger>
					</Tabs.List>
					<Tabs.Content value="numerical-values">Tables</Tabs.Content>
					<Tabs.Content value="saved-solutions">Visualize saved solutions</Tabs.Content>
				</Tabs.Root>
			</Resizable.Pane>
		</Resizable.PaneGroup>
	</div>

	<AdvancedSidebar />
</div>
>>>>>>> 19c6946d
<|MERGE_RESOLUTION|>--- conflicted
+++ resolved
@@ -47,15 +47,8 @@
 	import { Combobox } from '$lib/components/ui/combobox';
 	import { PREFERENCE_TYPES } from '$lib/constants';
 	import { formatNumber, formatNumberArray } from '$lib/helpers';
-	import { goto } from '$app/navigation';
 	import VisualizationsPanel from '$lib/components/custom/visualizations-panel/visualizations-panel.svelte';
 
-	// --- Type Definitions ---
-
-	/**
-	 * Type definition for optimization problem information
-	 * Contains objectives, constraints, and problem metadata
-	 */
 	type ProblemInfo = components['schemas']['ProblemInfo'];
 
 	/**
@@ -80,17 +73,8 @@
 	 * Passed from the page loader function
 	 */
 	const { data } = $props<{ data: ProblemInfo[] }>();
-<<<<<<< HEAD
 
 	// --- State Variables ---
-=======
-	console.log('Data received:', data.problems);
-	// Fix: data is already the array, not an object with problems property
-	let problemList = data.problems ?? [];
-	console.log('Data received:', data.problems);
-
-	let selectedTypeSolutions = $state('current');
->>>>>>> 19c6946d
 
 	/**
 	 * Currently selected optimization problem
@@ -115,14 +99,6 @@
 	 * Controls the size of the solution set returned by the optimizer
 	 */
 	let num_solutions = $state(1);
-<<<<<<< HEAD
-
-	/**
-	 * Current objective function values from the optimization process
-	 * Updated after each iteration with new solution values
-	 */
-	let objective_values = $state<number[]>([]);
-=======
 	// Change these to store arrays of solutions instead of single values
 	let solutions_objective_values = $state<number[][]>([]); // Array of objective value arrays
 	let solutions_decision_values = $state<number[][]>([]); // Array of decision variable arrays
@@ -131,7 +107,6 @@
 	let emo_method = $state('NSGA3'); // or "RVEA"
 	let max_evaluations = $state(1000);
 	let use_archive = $state(true);
->>>>>>> 19c6946d
 
 	/**
 	 * User's previous preference configuration
@@ -256,59 +231,15 @@
 		_update_from_optimization_procedure(data);
 	}
 
-<<<<<<< HEAD
-	/**
-	 * Handles the finish request from the sidebar
-	 * Completes the optimization process and stores final results
-	 *
-	 * @param data - Final preference data
-	 * @param data.num_solutions - Final number of solutions
-	 * @param data.type_preferences - Final preference type
-	 * @param data.preference_values - Final preference values
-	 * @param data.objective_values - Final objective values
-	 */
-	function handleFinish(data: {
-=======
 	type EMOSolveRequest = components['schemas']['EMOSolveRequest'];
 	type ReferencePoint = components['schemas']['ReferencePoint'];
 
 	async function updateFromOptimizationProcedure(data: {
->>>>>>> 19c6946d
 		num_solutions: number;
 		type_preferences: PreferenceValue;
 		preference_values: number[];
 		objective_values: number[];
 	}) {
-<<<<<<< HEAD
-		console.log('Finish clicked with data:', {
-			num_solutions: data.num_solutions,
-			type_preferences: data.type_preferences,
-			preference_values: formatNumberArray(data.preference_values),
-			objective_values: formatNumberArray(data.objective_values)
-		});
-
-		// Store final result as previous preference for history
-		previous_preference = {
-			type: current_preference.type,
-			values: [...current_preference.values]
-		};
-
-		// Log final optimization results
-		console.log('Final preferences:', {
-			previous_preference: {
-				type: previous_preference.type,
-				values: formatNumberArray(previous_preference.values)
-			},
-			current_preference: {
-				type: current_preference.type,
-				values: formatNumberArray(current_preference.values)
-			},
-			objective_values: formatNumberArray(objective_values)
-		});
-
-		// TODO: Save results to backend/database
-		// TODO: Navigate to results page or show completion dialog
-=======
 		try {
 			console.log('Starting EMO solve with data:', data);
 
@@ -467,7 +398,52 @@
 			console.error('Error calling EMO solve:', error);
 			alert(`Error solving problem: ${error}`);
 		}
->>>>>>> 19c6946d
+	}
+
+	/**
+	 * Handles the finish request from the sidebar
+	 * Completes the optimization process and stores final results
+	 *
+	 * @param data - Final preference data
+	 * @param data.num_solutions - Final number of solutions
+	 * @param data.type_preferences - Final preference type
+	 * @param data.preference_values - Final preference values
+	 * @param data.objective_values - Final objective values
+	 */
+	function handleFinish(data: {
+		num_solutions: number;
+		type_preferences: PreferenceValue;
+		preference_values: number[];
+		objective_values: number[];
+	}) {
+		console.log('Finish clicked with data:', {
+			num_solutions: data.num_solutions,
+			type_preferences: data.type_preferences,
+			preference_values: formatNumberArray(data.preference_values),
+			objective_values: formatNumberArray(data.objective_values)
+		});
+
+		// Store final result as previous preference for history
+		previous_preference = {
+			type: current_preference.type,
+			values: [...current_preference.values]
+		};
+
+		// Log final optimization results
+		console.log('Final preferences:', {
+			previous_preference: {
+				type: previous_preference.type,
+				values: formatNumberArray(previous_preference.values)
+			},
+			current_preference: {
+				type: current_preference.type,
+				values: formatNumberArray(current_preference.values)
+			},
+			objective_values: formatNumberArray(objective_values)
+		});
+
+		// TODO: Save results to backend/database
+		// TODO: Navigate to results page or show completion dialog
 	}
 
 	// --- Private Internal Methods ---
@@ -552,18 +528,13 @@
 	 */
 	function _initialize_default_values() {
 		if (problem) {
-<<<<<<< HEAD
+			// Clear previous solutions
+			solutions_objective_values = [];
+			solutions_decision_values = [];
+
 			// Extract ideal values from problem objectives as defaults
 			// Fallback to 0 if ideal value is not specified
 			const default_values = problem.objectives.map((obj) =>
-=======
-			// Clear previous solutions
-			solutions_objective_values = [];
-			solutions_decision_values = [];
-
-			// Initialize preference_values and objective_values based on problem
-			const defaultValues = problem.objectives.map((obj) =>
->>>>>>> 19c6946d
 				typeof obj.ideal === 'number' ? obj.ideal : 0
 			);
 
@@ -669,7 +640,6 @@
 			defaultSelected={selected_type_solutions}
 			onChange={handle_change}
 		/>
-<<<<<<< HEAD
 	{/snippet}
 
 	{#snippet debugPanel()}
@@ -693,13 +663,31 @@
 		</div>
 	{/snippet}
 
+	<!-- This container will flex to fill available space -->
 	{#snippet visualizationArea()}
-		<span>Objective space</span>
-		<!-- TODO: Add parallel coordinates visualization -->
-		<!-- TODO: Add scatter plot matrix -->
-		<!-- TODO: Add other multi-objective visualization components -->
+		{#if problem}
+			<VisualizationsPanel
+				{problem}
+				previous_preference_values={previous_preference.values}
+				previous_preference_type={previous_preference.type}
+				current_preference_values={current_preference.values}
+				current_preference_type={current_preference.type}
+				{solutions_objective_values}
+				{solutions_decision_values}
+				onSelectSolution={(index) => {
+					// Update current objective values when user selects a solution
+					if (solutions_objective_values[index]) {
+						objective_values = [...solutions_objective_values[index]];
+						console.log('Selected solution', index, 'with objectives:', objective_values);
+					}
+				}}
+			/>
+		{:else}
+			<div class="flex h-full items-center justify-center text-gray-500">
+				No problem data available for visualization
+			</div>
+		{/if}
 	{/snippet}
-
 	{#snippet numericalValues()}
 		<div class="space-y-4">
 			<div>Table of solutions</div>
@@ -767,69 +755,4 @@
 	{#snippet rightSidebar()}
 		<AdvancedSidebar />
 	{/snippet}
-</BaseLayout>
-=======
-	{/if}
-
-	<div class="flex min-w-0 flex-1 flex-col">
-		<Resizable.PaneGroup direction="vertical" class="flex-1">
-			<Resizable.Pane class="flex min-h-0 flex-col">
-				<div class="flex-shrink-0 p-2">
-					<div class="flex flex-row items-center justify-between gap-4 pb-2">
-						<div class="font-semibold">Solution explorer</div>
-						<div>
-							<span>View: </span>
-							<Combobox
-								options={type_solutions_to_visualize}
-								defaultSelected={selectedTypeSolutions}
-								onChange={handleChange}
-							/>
-						</div>
-					</div>
-				</div>
-
-				<!-- This container will flex to fill available space -->
-				<div class="mx-2 min-h-0 flex-1 rounded border bg-gray-100 p-4">
-					{#if problem}
-						<VisualizationsPanel
-							{problem}
-							previous_preference_values={previous_preference.values}
-							previous_preference_type={previous_preference.type}
-							current_preference_values={current_preference.values}
-							current_preference_type={current_preference.type}
-							{solutions_objective_values}
-							{solutions_decision_values}
-							onSelectSolution={(index) => {
-								// Update current objective values when user selects a solution
-								if (solutions_objective_values[index]) {
-									objective_values = [...solutions_objective_values[index]];
-									console.log('Selected solution', index, 'with objectives:', objective_values);
-								}
-							}}
-						/>
-					{:else}
-						<div class="flex h-full items-center justify-center text-gray-500">
-							No problem data available for visualization
-						</div>
-					{/if}
-				</div>
-			</Resizable.Pane>
-
-			<Resizable.Handle />
-
-			<Resizable.Pane class="flex-shrink-0 p-2">
-				<Tabs.Root value="numerical-values">
-					<Tabs.List>
-						<Tabs.Trigger value="numerical-values">Numerical values</Tabs.Trigger>
-						<Tabs.Trigger value="saved-solutions">Saved solutions</Tabs.Trigger>
-					</Tabs.List>
-					<Tabs.Content value="numerical-values">Tables</Tabs.Content>
-					<Tabs.Content value="saved-solutions">Visualize saved solutions</Tabs.Content>
-				</Tabs.Root>
-			</Resizable.Pane>
-		</Resizable.PaneGroup>
-	</div>
-
-	<AdvancedSidebar />
-</div>
->>>>>>> 19c6946d
+</BaseLayout>